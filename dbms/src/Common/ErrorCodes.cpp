--- conflicted
+++ resolved
@@ -420,16 +420,12 @@
     extern const int NO_COMMON_COLUMNS_WITH_PROTOBUF_SCHEMA = 443;
     extern const int UNKNOWN_PROTOBUF_FORMAT = 444;
     extern const int CANNOT_MPROTECT = 445;
-<<<<<<< HEAD
-    extern const int MYSQL_CLIENT_INSUFFICIENT_CAPABILITIES = 446;
-=======
     extern const int FUNCTION_NOT_ALLOWED = 446;
     extern const int HYPERSCAN_CANNOT_SCAN_TEXT = 447;
     extern const int BROTLI_READ_FAILED = 448;
     extern const int BROTLI_WRITE_FAILED = 449;
     extern const int BAD_TTL_EXPRESSION = 450;
     extern const int BAD_TTL_FILE = 451;
->>>>>>> b52f1257
 
     extern const int KEEPER_EXCEPTION = 999;
     extern const int POCO_EXCEPTION = 1000;
@@ -439,6 +435,8 @@
 
     extern const int CONDITIONAL_TREE_PARENT_NOT_FOUND = 2001;
     extern const int ILLEGAL_PROJECTION_MANIPULATOR = 2002;
+
+    extern const int MYSQL_CLIENT_INSUFFICIENT_CAPABILITIES = 446;
 }
 
 }