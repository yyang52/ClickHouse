--- conflicted
+++ resolved
@@ -270,7 +270,10 @@
         return;
     done = true;
 
-<<<<<<< HEAD
+    /// If nothing was written - leave the table in initial state.
+    if (streams.empty())
+        return;
+
     WrittenStreams written_streams;
     IDataType::SerializeBinaryBulkSettings settings;
     for (const auto & column : getHeader())
@@ -282,11 +285,6 @@
             column.type->serializeBinaryBulkStateSuffix(settings, it->second);
         }
     }
-=======
-    /// If nothing was written - leave the table in initial state.
-    if (streams.empty())
-        return;
->>>>>>> b54159ae
 
     /// Finish write.
     for (auto & stream : streams)
