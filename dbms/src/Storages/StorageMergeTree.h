#pragma once

#include <ext/shared_ptr_helper.h>

#include <Core/Names.h>
#include <Storages/IStorage.h>
#include <Storages/MergeTree/MergeTreeData.h>
#include <Storages/MergeTree/MergeTreeDataSelectExecutor.h>
#include <Storages/MergeTree/MergeTreeDataWriter.h>
#include <Storages/MergeTree/MergeTreeDataMergerMutator.h>
#include <Storages/MergeTree/MergeTreeMutationEntry.h>
#include <Storages/MergeTree/MergeTreeMutationStatus.h>
#include <Storages/MergeTree/DiskSpaceMonitor.h>
#include <Storages/MergeTree/BackgroundProcessingPool.h>
#include <Common/SimpleIncrement.h>


namespace DB
{

/** See the description of the data structure in MergeTreeData.
  */
class StorageMergeTree : public ext::shared_ptr_helper<StorageMergeTree>, public MergeTreeData
{
public:
    void startup() override;
    void shutdown() override;
    ~StorageMergeTree() override;

    std::string getName() const override { return merging_params.getModeName() + "MergeTree"; }
    std::string getTableName() const override { return table_name; }
    std::string getDatabaseName() const override { return database_name; }

    bool supportsIndexForIn() const override { return true; }

    BlockInputStreams read(
        const Names & column_names,
        const SelectQueryInfo & query_info,
        const Context & context,
        QueryProcessingStage::Enum processed_stage,
        size_t max_block_size,
        unsigned num_streams) override;

    BlockOutputStreamPtr write(const ASTPtr & query, const Context & context) override;

    /** Perform the next step in combining the parts.
      */
    bool optimize(const ASTPtr & query, const ASTPtr & partition, bool final, bool deduplicate, const Context & context) override;

    void alterPartition(const ASTPtr & query, const PartitionCommands & commands, const Context & context) override;

    void mutate(const MutationCommands & commands, const Context & context) override;
    std::vector<MergeTreeMutationStatus> getMutationsStatus() const override;
    CancellationCode killMutation(const String & mutation_id) override;

    void drop() override;
    void truncate(const ASTPtr &, const Context &) override;

    void rename(const String & new_path_to_db, const String & new_database_name, const String & new_table_name) override;

    void alter(
        const AlterCommands & params, const String & database_name, const String & table_name,
        const Context & context, TableStructureWriteLockHolder & table_lock_holder) override;

    void checkTableCanBeDropped() const override;

    void checkPartitionCanBeDropped(const ASTPtr & partition) override;

    ActionLock getActionLock(StorageActionBlockType action_type) override;

<<<<<<< HEAD
    MergeTreeData & getData() { return data; }
    const MergeTreeData & getData() const { return data; }

    Strings getDataPaths() const override { return data.getFullPaths(); }
=======
    String getDataPath() const override { return full_path; }
>>>>>>> 8ef7f358

private:
<<<<<<< HEAD
    String database_name;
    String table_name;
=======
    String path;
>>>>>>> 8ef7f358

    BackgroundProcessingPool & background_pool;

    MergeTreeDataSelectExecutor reader;
    MergeTreeDataWriter writer;
    MergeTreeDataMergerMutator merger_mutator;

    /// For block numbers.
    SimpleIncrement increment{0};

    /// For clearOldParts, clearOldTemporaryDirectories.
    AtomicStopwatch time_after_previous_cleanup;

    mutable std::mutex currently_merging_mutex;
    DataParts currently_merging;
    std::map<String, MergeTreeMutationEntry> current_mutations_by_id;
    std::multimap<Int64, MergeTreeMutationEntry &> current_mutations_by_version;

    std::atomic<bool> shutdown_called {false};

    BackgroundProcessingPool::TaskHandle background_task_handle;

    void loadMutations();

    /** Determines what parts should be merged and merges it.
      * If aggressive - when selects parts don't takes into account their ratio size and novelty (used for OPTIMIZE query).
      * Returns true if merge is finished successfully.
      */
    bool merge(bool aggressive, const String & partition_id, bool final, bool deduplicate, String * out_disable_reason = nullptr);

    /// Try and find a single part to mutate and mutate it. If some part was successfully mutated, return true.
    bool tryMutatePart();

    BackgroundProcessingPoolTaskResult backgroundTask();

    Int64 getCurrentMutationVersion(
        const DataPartPtr & part,
        std::lock_guard<std::mutex> & /* currently_merging_mutex_lock */) const;

    void clearOldMutations();

    // Partition helpers
    void dropPartition(const ASTPtr & partition, bool detach, const Context & context);
    void clearColumnInPartition(const ASTPtr & partition, const Field & column_name, const Context & context);
    void attachPartition(const ASTPtr & partition, bool part, const Context & context);
    void replacePartitionFrom(const StoragePtr & source_table, const ASTPtr & partition, bool replace, const Context & context);

    friend class MergeTreeBlockOutputStream;
    friend class MergeTreeData;
    friend struct CurrentlyMergingPartsTagger;

protected:
    /** Attach the table with the appropriate name, along the appropriate path (with / at the end),
      *  (correctness of names and paths are not checked)
      *  consisting of the specified columns.
      *
      * See MergeTreeData constructor for comments on parameters.
      */
    StorageMergeTree(
        const String & database_name_,
        const String & table_name_,
        const ColumnsDescription & columns_,
        const IndicesDescription & indices_,
        bool attach,
        Context & context_,
        const String & date_column_name,
        const ASTPtr & partition_by_ast_,
        const ASTPtr & order_by_ast_,
        const ASTPtr & primary_key_ast_,
        const ASTPtr & sample_by_ast_, /// nullptr, if sampling is not supported.
        const ASTPtr & ttl_table_ast_,
        const MergingParams & merging_params_,
        const MergeTreeSettings & settings_,
        bool has_force_restore_data_flag);
};

}<|MERGE_RESOLUTION|>--- conflicted
+++ resolved
@@ -68,23 +68,7 @@
 
     ActionLock getActionLock(StorageActionBlockType action_type) override;
 
-<<<<<<< HEAD
-    MergeTreeData & getData() { return data; }
-    const MergeTreeData & getData() const { return data; }
-
-    Strings getDataPaths() const override { return data.getFullPaths(); }
-=======
-    String getDataPath() const override { return full_path; }
->>>>>>> 8ef7f358
-
 private:
-<<<<<<< HEAD
-    String database_name;
-    String table_name;
-=======
-    String path;
->>>>>>> 8ef7f358
-
     BackgroundProcessingPool & background_pool;
 
     MergeTreeDataSelectExecutor reader;
