#include <Storages/MergeTree/MergeTreeData.h>
#include <Interpreters/SyntaxAnalyzer.h>
#include <Interpreters/ExpressionAnalyzer.h>
#include <Storages/MergeTree/MergeTreeSequentialBlockInputStream.h>
#include <Storages/MergeTree/MergedBlockOutputStream.h>
#include <Storages/MergeTree/MergedColumnOnlyOutputStream.h>
#include <Storages/MergeTree/MergeTreeDataPartCompact.h>
#include <Storages/MergeTree/MergeTreeDataPartWide.h>
#include <Storages/MergeTree/checkDataPart.h>
#include <Storages/StorageMergeTree.h>
#include <Storages/StorageReplicatedMergeTree.h>
#include <Storages/AlterCommands.h>
#include <Parsers/ASTNameTypePair.h>
#include <Parsers/ASTLiteral.h>
#include <Parsers/ASTFunction.h>
#include <Parsers/ASTPartition.h>
#include <Parsers/ASTSetQuery.h>
#include <Parsers/ExpressionListParsers.h>
#include <Parsers/parseQuery.h>
#include <Parsers/queryToString.h>
#include <DataStreams/ExpressionBlockInputStream.h>
#include <Formats/FormatFactory.h>
#include <DataStreams/copyData.h>
#include <IO/WriteBufferFromFile.h>
#include <IO/WriteBufferFromString.h>
#include <Compression/CompressedReadBuffer.h>
#include <IO/ReadBufferFromMemory.h>
#include <IO/ConcatReadBuffer.h>
#include <IO/HexWriteBuffer.h>
#include <IO/Operators.h>
#include <DataTypes/DataTypeDate.h>
#include <DataTypes/DataTypeDateTime.h>
#include <DataTypes/DataTypeEnum.h>
#include <DataTypes/NestedUtils.h>
#include <DataTypes/DataTypeArray.h>
#include <DataTypes/DataTypeNullable.h>
#include <Functions/FunctionFactory.h>
#include <Functions/IFunction.h>
#include <Common/Increment.h>
#include <Common/SimpleIncrement.h>
#include <Common/escapeForFileName.h>
#include <Common/quoteString.h>
#include <Common/StringUtils/StringUtils.h>
#include <Common/Stopwatch.h>
#include <Common/typeid_cast.h>
#include <Common/localBackup.h>
#include <Interpreters/PartLog.h>

#include <Poco/DirectoryIterator.h>

#include <boost/range/adaptor/filtered.hpp>

#include <algorithm>
#include <iomanip>
#include <optional>
#include <set>
#include <thread>
#include <typeinfo>
#include <typeindex>
#include <unordered_set>


namespace ProfileEvents
{
    extern const Event RejectedInserts;
    extern const Event DelayedInserts;
    extern const Event DelayedInsertsMilliseconds;
}

namespace CurrentMetrics
{
    extern const Metric DelayedInserts;
}


namespace
{
    constexpr UInt64 RESERVATION_MIN_ESTIMATION_SIZE = 1u * 1024u * 1024u; /// 1MB
}


namespace DB
{

namespace ErrorCodes
{
    extern const int BAD_ARGUMENTS;
    extern const int MEMORY_LIMIT_EXCEEDED;
    extern const int SYNTAX_ERROR;
    extern const int INVALID_PARTITION_VALUE;
    extern const int METADATA_MISMATCH;
    extern const int PART_IS_TEMPORARILY_LOCKED;
    extern const int TOO_MANY_PARTS;
    extern const int INCOMPATIBLE_COLUMNS;
    extern const int CANNOT_UPDATE_COLUMN;
    extern const int CANNOT_ALLOCATE_MEMORY;
    extern const int CANNOT_MUNMAP;
    extern const int CANNOT_MREMAP;
    extern const int BAD_TTL_EXPRESSION;
    extern const int INCORRECT_FILE_NAME;
    extern const int BAD_DATA_PART_NAME;
    extern const int UNKNOWN_SETTING;
    extern const int READONLY_SETTING;
    extern const int ABORTED;
    extern const int UNKNOWN_PART_TYPE;
    extern const int UNEXPECTED_AST_STRUCTURE;
}


namespace
{
    const char * DELETE_ON_DESTROY_MARKER_PATH = "delete-on-destroy.txt";
}


MergeTreeData::MergeTreeData(
    const StorageID & table_id_,
    const String & relative_data_path_,
    const StorageInMemoryMetadata & metadata,
    Context & context_,
    const String & date_column_name,
    const MergingParams & merging_params_,
    std::unique_ptr<MergeTreeSettings> storage_settings_,
    bool require_part_metadata_,
    bool attach,
    BrokenPartCallback broken_part_callback_)
    : IStorage(table_id_)
    , global_context(context_)
    , merging_params(merging_params_)
    , partition_by_ast(metadata.partition_by_ast)
    , sample_by_ast(metadata.sample_by_ast)
    , settings_ast(metadata.settings_ast)
    , require_part_metadata(require_part_metadata_)
    , relative_data_path(relative_data_path_)
    , broken_part_callback(broken_part_callback_)
    , log_name(table_id_.getNameForLogs())
    , log(&Logger::get(log_name))
    , storage_settings(std::move(storage_settings_))
    , storage_policy(context_.getStoragePolicy(getSettings()->storage_policy))
    , data_parts_by_info(data_parts_indexes.get<TagByInfo>())
    , data_parts_by_state_and_info(data_parts_indexes.get<TagByStateAndInfo>())
    , parts_mover(this)
{
    if (relative_data_path.empty())
        throw Exception("MergeTree storages require data path", ErrorCodes::INCORRECT_FILE_NAME);

    const auto settings = getSettings();
    setProperties(metadata);

    /// NOTE: using the same columns list as is read when performing actual merges.
    merging_params.check(getColumns().getAllPhysical());

    if (sample_by_ast)
    {
        sampling_expr_column_name = sample_by_ast->getColumnName();

        if (!primary_key_sample.has(sampling_expr_column_name)
            && !attach && !settings->compatibility_allow_sampling_expression_not_in_primary_key) /// This is for backward compatibility.
            throw Exception("Sampling expression must be present in the primary key", ErrorCodes::BAD_ARGUMENTS);

        auto syntax = SyntaxAnalyzer(global_context).analyze(sample_by_ast, getColumns().getAllPhysical());
        columns_required_for_sampling = syntax->requiredSourceColumns();
    }

    MergeTreeDataFormatVersion min_format_version(0);
    if (!date_column_name.empty())
    {
        try
        {
            partition_by_ast = makeASTFunction("toYYYYMM", std::make_shared<ASTIdentifier>(date_column_name));
            initPartitionKey();

            if (minmax_idx_date_column_pos == -1)
                throw Exception("Could not find Date column", ErrorCodes::BAD_TYPE_OF_FIELD);
        }
        catch (Exception & e)
        {
            /// Better error message.
            e.addMessage("(while initializing MergeTree partition key from date column " + backQuote(date_column_name) + ")");
            throw;
        }
    }
    else
    {
        is_custom_partitioned = true;
        initPartitionKey();
        min_format_version = MERGE_TREE_DATA_MIN_FORMAT_VERSION_WITH_CUSTOM_PARTITIONING;
    }

    setTTLExpressions(metadata.columns.getColumnTTLs(), metadata.ttl_for_table_ast);

    // format_file always contained on any data path
    String version_file_path;

    /// Creating directories, if not exist.
    auto paths = getDataPaths();
    for (const String & path : paths)
    {
        Poco::File(path).createDirectories();
        Poco::File(path + "detached").createDirectory();
        auto current_version_file_path = path + "format_version.txt";
        if (Poco::File{current_version_file_path}.exists())
        {
            if (!version_file_path.empty())
            {
                LOG_ERROR(log, "Duplication of version file " << version_file_path << " and " << current_version_file_path);
                throw Exception("Multiple format_version.txt file", ErrorCodes::CORRUPTED_DATA);
            }
            version_file_path = current_version_file_path;
        }
    }

    /// If not choose any
    if (version_file_path.empty())
        version_file_path = getFullPathOnDisk(storage_policy->getAnyDisk()) + "format_version.txt";

    bool version_file_exists = Poco::File(version_file_path).exists();

    // When data path or file not exists, ignore the format_version check
    if (!attach || !version_file_exists)
    {
        format_version = min_format_version;
        WriteBufferFromFile buf(version_file_path);
        writeIntText(format_version.toUnderType(), buf);
    }
    else
    {
        ReadBufferFromFile buf(version_file_path);
        UInt32 read_format_version;
        readIntText(read_format_version, buf);
        format_version = read_format_version;
        if (!buf.eof())
            throw Exception("Bad version file: " + version_file_path, ErrorCodes::CORRUPTED_DATA);
    }

    if (format_version < min_format_version)
    {
        if (min_format_version == MERGE_TREE_DATA_MIN_FORMAT_VERSION_WITH_CUSTOM_PARTITIONING.toUnderType())
            throw Exception(
                "MergeTree data format version on disk doesn't support custom partitioning",
                ErrorCodes::METADATA_MISMATCH);
    }

    String reason;
    if (!canUsePolymorphicParts(*settings, &reason) && !reason.empty())
        LOG_WARNING(log, reason + " Settings 'min_bytes_for_wide_part' and 'min_bytes_for_wide_part' will be ignored.");
}


StorageInMemoryMetadata MergeTreeData::getInMemoryMetadata() const
{
    StorageInMemoryMetadata metadata(getColumns(), getIndices(), getConstraints());

    if (partition_by_ast)
        metadata.partition_by_ast = partition_by_ast->clone();

    if (order_by_ast)
        metadata.order_by_ast = order_by_ast->clone();

    if (primary_key_ast)
        metadata.primary_key_ast = primary_key_ast->clone();

    if (ttl_table_ast)
        metadata.ttl_for_table_ast = ttl_table_ast->clone();

    if (sample_by_ast)
        metadata.sample_by_ast = sample_by_ast->clone();

    if (settings_ast)
        metadata.settings_ast = settings_ast->clone();

    return metadata;
}

static void checkKeyExpression(const ExpressionActions & expr, const Block & sample_block, const String & key_name)
{
    for (const ExpressionAction & action : expr.getActions())
    {
        if (action.type == ExpressionAction::ARRAY_JOIN)
            throw Exception(key_name + " key cannot contain array joins", ErrorCodes::ILLEGAL_COLUMN);

        if (action.type == ExpressionAction::APPLY_FUNCTION)
        {
            IFunctionBase & func = *action.function_base;
            if (!func.isDeterministic())
                throw Exception(key_name + " key cannot contain non-deterministic functions, "
                    "but contains function " + func.getName(),
                    ErrorCodes::BAD_ARGUMENTS);
        }
    }

    for (const ColumnWithTypeAndName & element : sample_block)
    {
        const ColumnPtr & column = element.column;
        if (column && (isColumnConst(*column) || column->isDummy()))
            throw Exception{key_name + " key cannot contain constants", ErrorCodes::ILLEGAL_COLUMN};

        if (element.type->isNullable())
            throw Exception{key_name + " key cannot contain nullable columns", ErrorCodes::ILLEGAL_COLUMN};
    }
}

void MergeTreeData::setProperties(const StorageInMemoryMetadata & metadata, bool only_check)
{
    if (!metadata.order_by_ast)
        throw Exception("ORDER BY cannot be empty", ErrorCodes::BAD_ARGUMENTS);

    ASTPtr new_sorting_key_expr_list = extractKeyExpressionList(metadata.order_by_ast);
    ASTPtr new_primary_key_expr_list = metadata.primary_key_ast
        ? extractKeyExpressionList(metadata.primary_key_ast) : new_sorting_key_expr_list->clone();

    if (merging_params.mode == MergeTreeData::MergingParams::VersionedCollapsing)
        new_sorting_key_expr_list->children.push_back(std::make_shared<ASTIdentifier>(merging_params.version_column));

    size_t primary_key_size = new_primary_key_expr_list->children.size();
    size_t sorting_key_size = new_sorting_key_expr_list->children.size();
    if (primary_key_size > sorting_key_size)
        throw Exception("Primary key must be a prefix of the sorting key, but its length: "
            + toString(primary_key_size) + " is greater than the sorting key length: " + toString(sorting_key_size),
            ErrorCodes::BAD_ARGUMENTS);

    Names new_primary_key_columns;
    Names new_sorting_key_columns;
    NameSet primary_key_columns_set;

    for (size_t i = 0; i < sorting_key_size; ++i)
    {
        String sorting_key_column = new_sorting_key_expr_list->children[i]->getColumnName();
        new_sorting_key_columns.push_back(sorting_key_column);

        if (i < primary_key_size)
        {
            String pk_column = new_primary_key_expr_list->children[i]->getColumnName();
            if (pk_column != sorting_key_column)
                throw Exception("Primary key must be a prefix of the sorting key, but in position "
                    + toString(i) + " its column is " + pk_column + ", not " + sorting_key_column,
                    ErrorCodes::BAD_ARGUMENTS);

            if (!primary_key_columns_set.emplace(pk_column).second)
                throw Exception("Primary key contains duplicate columns", ErrorCodes::BAD_ARGUMENTS);

            new_primary_key_columns.push_back(pk_column);
        }
    }

    auto all_columns = metadata.columns.getAllPhysical();

    /// Order by check AST
    if (order_by_ast && only_check)
    {
        /// This is ALTER, not CREATE/ATTACH TABLE. Let us check that all new columns used in the sorting key
        /// expression have just been added (so that the sorting order is guaranteed to be valid with the new key).

        ASTPtr added_key_column_expr_list = std::make_shared<ASTExpressionList>();
        for (size_t new_i = 0, old_i = 0; new_i < sorting_key_size; ++new_i)
        {
            if (old_i < sorting_key_columns.size())
            {
                if (new_sorting_key_columns[new_i] != sorting_key_columns[old_i])
                    added_key_column_expr_list->children.push_back(new_sorting_key_expr_list->children[new_i]);
                else
                    ++old_i;
            }
            else
                added_key_column_expr_list->children.push_back(new_sorting_key_expr_list->children[new_i]);
        }

        if (!added_key_column_expr_list->children.empty())
        {
            auto syntax = SyntaxAnalyzer(global_context).analyze(added_key_column_expr_list, all_columns);
            Names used_columns = syntax->requiredSourceColumns();

            NamesAndTypesList deleted_columns;
            NamesAndTypesList added_columns;
            getColumns().getAllPhysical().getDifference(all_columns, deleted_columns, added_columns);

            for (const String & col : used_columns)
            {
                if (!added_columns.contains(col) || deleted_columns.contains(col))
                    throw Exception("Existing column " + col + " is used in the expression that was "
                        "added to the sorting key. You can add expressions that use only the newly added columns",
                        ErrorCodes::BAD_ARGUMENTS);

                if (metadata.columns.getDefaults().count(col))
                    throw Exception("Newly added column " + col + " has a default expression, so adding "
                        "expressions that use it to the sorting key is forbidden",
                        ErrorCodes::BAD_ARGUMENTS);
            }
        }
    }

    auto new_sorting_key_syntax = SyntaxAnalyzer(global_context).analyze(new_sorting_key_expr_list, all_columns);
    auto new_sorting_key_expr = ExpressionAnalyzer(new_sorting_key_expr_list, new_sorting_key_syntax, global_context)
        .getActions(false);
    auto new_sorting_key_sample =
        ExpressionAnalyzer(new_sorting_key_expr_list, new_sorting_key_syntax, global_context)
        .getActions(true)->getSampleBlock();

    checkKeyExpression(*new_sorting_key_expr, new_sorting_key_sample, "Sorting");

    auto new_primary_key_syntax = SyntaxAnalyzer(global_context).analyze(new_primary_key_expr_list, all_columns);
    auto new_primary_key_expr = ExpressionAnalyzer(new_primary_key_expr_list, new_primary_key_syntax, global_context)
        .getActions(false);

    Block new_primary_key_sample;
    DataTypes new_primary_key_data_types;
    for (size_t i = 0; i < primary_key_size; ++i)
    {
        const auto & elem = new_sorting_key_sample.getByPosition(i);
        new_primary_key_sample.insert(elem);
        new_primary_key_data_types.push_back(elem.type);
    }

    ASTPtr skip_indices_with_primary_key_expr_list = new_primary_key_expr_list->clone();
    ASTPtr skip_indices_with_sorting_key_expr_list = new_sorting_key_expr_list->clone();

    MergeTreeIndices new_indices;

    if (!metadata.indices.indices.empty())
    {
        std::set<String> indices_names;

        for (const auto & index_ast : metadata.indices.indices)
        {
            const auto & index_decl = std::dynamic_pointer_cast<ASTIndexDeclaration>(index_ast);

            new_indices.push_back(
                 MergeTreeIndexFactory::instance().get(
                        all_columns,
                        std::dynamic_pointer_cast<ASTIndexDeclaration>(index_decl->clone()),
                        global_context));

            if (indices_names.find(new_indices.back()->name) != indices_names.end())
                throw Exception(
                        "Index with name " + backQuote(new_indices.back()->name) + " already exsists",
                        ErrorCodes::LOGICAL_ERROR);

            ASTPtr expr_list = MergeTreeData::extractKeyExpressionList(index_decl->expr->clone());
            for (const auto & expr : expr_list->children)
            {
                skip_indices_with_primary_key_expr_list->children.push_back(expr->clone());
                skip_indices_with_sorting_key_expr_list->children.push_back(expr->clone());
            }

            indices_names.insert(new_indices.back()->name);
        }
    }
    auto syntax_primary = SyntaxAnalyzer(global_context, {}).analyze(
            skip_indices_with_primary_key_expr_list, all_columns);
    auto new_indices_with_primary_key_expr = ExpressionAnalyzer(
            skip_indices_with_primary_key_expr_list, syntax_primary, global_context).getActions(false);

    auto syntax_sorting = SyntaxAnalyzer(global_context, {}).analyze(
            skip_indices_with_sorting_key_expr_list, all_columns);
    auto new_indices_with_sorting_key_expr = ExpressionAnalyzer(
            skip_indices_with_sorting_key_expr_list, syntax_sorting, global_context).getActions(false);

    if (!only_check)
    {
        setColumns(std::move(metadata.columns));

        order_by_ast = metadata.order_by_ast;
        sorting_key_columns = std::move(new_sorting_key_columns);
        sorting_key_expr_ast = std::move(new_sorting_key_expr_list);
        sorting_key_expr = std::move(new_sorting_key_expr);

        primary_key_ast = metadata.primary_key_ast;
        primary_key_columns = std::move(new_primary_key_columns);
        primary_key_expr_ast = std::move(new_primary_key_expr_list);
        primary_key_expr = std::move(new_primary_key_expr);
        primary_key_sample = std::move(new_primary_key_sample);
        primary_key_data_types = std::move(new_primary_key_data_types);

        setIndices(metadata.indices);
        skip_indices = std::move(new_indices);

        setConstraints(metadata.constraints);

        primary_key_and_skip_indices_expr = new_indices_with_primary_key_expr;
        sorting_key_and_skip_indices_expr = new_indices_with_sorting_key_expr;
    }
}


ASTPtr MergeTreeData::extractKeyExpressionList(const ASTPtr & node)
{
    if (!node)
        return std::make_shared<ASTExpressionList>();

    const auto * expr_func = node->as<ASTFunction>();

    if (expr_func && expr_func->name == "tuple")
    {
        /// Primary key is specified in tuple, extract its arguments.
        return expr_func->arguments->clone();
    }
    else
    {
        /// Primary key consists of one column.
        auto res = std::make_shared<ASTExpressionList>();
        res->children.push_back(node);
        return res;
    }
}


void MergeTreeData::initPartitionKey()
{
    ASTPtr partition_key_expr_list = extractKeyExpressionList(partition_by_ast);

    if (partition_key_expr_list->children.empty())
        return;

    {
        auto syntax_result = SyntaxAnalyzer(global_context).analyze(partition_key_expr_list, getColumns().getAllPhysical());
        partition_key_expr = ExpressionAnalyzer(partition_key_expr_list, syntax_result, global_context).getActions(false);
    }

    for (const ASTPtr & ast : partition_key_expr_list->children)
    {
        String col_name = ast->getColumnName();
        partition_key_sample.insert(partition_key_expr->getSampleBlock().getByName(col_name));
    }

    checkKeyExpression(*partition_key_expr, partition_key_sample, "Partition");

    /// Add all columns used in the partition key to the min-max index.
    const NamesAndTypesList & minmax_idx_columns_with_types = partition_key_expr->getRequiredColumnsWithTypes();
    minmax_idx_expr = std::make_shared<ExpressionActions>(minmax_idx_columns_with_types, global_context);
    for (const NameAndTypePair & column : minmax_idx_columns_with_types)
    {
        minmax_idx_columns.emplace_back(column.name);
        minmax_idx_column_types.emplace_back(column.type);
    }

    /// Try to find the date column in columns used by the partition key (a common case).
    bool encountered_date_column = false;
    for (size_t i = 0; i < minmax_idx_column_types.size(); ++i)
    {
        if (typeid_cast<const DataTypeDate *>(minmax_idx_column_types[i].get()))
        {
            if (!encountered_date_column)
            {
                minmax_idx_date_column_pos = i;
                encountered_date_column = true;
            }
            else
            {
                /// There is more than one Date column in partition key and we don't know which one to choose.
                minmax_idx_date_column_pos = -1;
            }
        }
    }
    if (!encountered_date_column)
    {
        for (size_t i = 0; i < minmax_idx_column_types.size(); ++i)
        {
            if (typeid_cast<const DataTypeDateTime *>(minmax_idx_column_types[i].get()))
            {
                if (!encountered_date_column)
                {
                    minmax_idx_time_column_pos = i;
                    encountered_date_column = true;
                }
                else
                {
                    /// There is more than one DateTime column in partition key and we don't know which one to choose.
                   minmax_idx_time_column_pos = -1;
                }
            }
        }
    }
}

namespace
{

void checkTTLExpression(const ExpressionActionsPtr & ttl_expression, const String & result_column_name)
{
    for (const auto & action : ttl_expression->getActions())
    {
        if (action.type == ExpressionAction::APPLY_FUNCTION)
        {
            IFunctionBase & func = *action.function_base;
            if (!func.isDeterministic())
                throw Exception("TTL expression cannot contain non-deterministic functions, "
                    "but contains function " + func.getName(), ErrorCodes::BAD_ARGUMENTS);
        }
    }

    const auto & result_column = ttl_expression->getSampleBlock().getByName(result_column_name);

    if (!typeid_cast<const DataTypeDateTime *>(result_column.type.get())
        && !typeid_cast<const DataTypeDate *>(result_column.type.get()))
    {
        throw Exception("TTL expression result column should have DateTime or Date type, but has "
            + result_column.type->getName(), ErrorCodes::BAD_TTL_EXPRESSION);
    }
}

}


void MergeTreeData::setTTLExpressions(const ColumnsDescription::ColumnTTLs & new_column_ttls,
        const ASTPtr & new_ttl_table_ast, bool only_check)
{
    auto create_ttl_entry = [this](ASTPtr ttl_ast)
    {
        TTLEntry result;

        auto syntax_result = SyntaxAnalyzer(global_context).analyze(ttl_ast, getColumns().getAllPhysical());
        result.expression = ExpressionAnalyzer(ttl_ast, syntax_result, global_context).getActions(false);
        result.destination_type = PartDestinationType::DELETE;
        result.result_column = ttl_ast->getColumnName();

        checkTTLExpression(result.expression, result.result_column);
        return result;
    };

    if (!new_column_ttls.empty())
    {
        NameSet columns_ttl_forbidden;

        if (partition_key_expr)
            for (const auto & col : partition_key_expr->getRequiredColumns())
                columns_ttl_forbidden.insert(col);

        if (sorting_key_expr)
            for (const auto & col : sorting_key_expr->getRequiredColumns())
                columns_ttl_forbidden.insert(col);

        for (const auto & [name, ast] : new_column_ttls)
        {
            if (columns_ttl_forbidden.count(name))
                throw Exception("Trying to set TTL for key column " + name, ErrorCodes::ILLEGAL_COLUMN);
            else
            {
                auto new_ttl_entry = create_ttl_entry(ast);
                if (!only_check)
                    column_ttl_entries_by_name[name] = new_ttl_entry;
            }
        }
    }

    if (new_ttl_table_ast)
    {
        std::vector<TTLEntry> update_move_ttl_entries;
        TTLEntry update_rows_ttl_entry;

        bool seen_delete_ttl = false;
        for (auto ttl_element_ptr : new_ttl_table_ast->children)
        {
            const auto * ttl_element = ttl_element_ptr->as<ASTTTLElement>();
            if (!ttl_element)
                throw Exception("Unexpected AST element in TTL expression", ErrorCodes::UNEXPECTED_AST_STRUCTURE);

            if (ttl_element->destination_type == PartDestinationType::DELETE)
            {
                if (seen_delete_ttl)
                {
                    throw Exception("More than one DELETE TTL expression is not allowed", ErrorCodes::BAD_TTL_EXPRESSION);
                }

                auto new_rows_ttl_entry = create_ttl_entry(ttl_element->children[0]);
                if (!only_check)
                    update_rows_ttl_entry = new_rows_ttl_entry;

                seen_delete_ttl = true;
            }
            else
            {
                auto new_ttl_entry = create_ttl_entry(ttl_element->children[0]);

                new_ttl_entry.entry_ast = ttl_element_ptr;
                new_ttl_entry.destination_type = ttl_element->destination_type;
                new_ttl_entry.destination_name = ttl_element->destination_name;
                if (!new_ttl_entry.getDestination(getStoragePolicy()))
                {
                    String message;
                    if (new_ttl_entry.destination_type == PartDestinationType::DISK)
                        message = "No such disk " + backQuote(new_ttl_entry.destination_name) + " for given storage policy.";
                    else
                        message = "No such volume " + backQuote(new_ttl_entry.destination_name) + " for given storage policy.";
                    throw Exception(message, ErrorCodes::BAD_TTL_EXPRESSION);
                }

                if (!only_check)
                    update_move_ttl_entries.emplace_back(std::move(new_ttl_entry));
            }
        }

        if (!only_check)
        {
            rows_ttl_entry = update_rows_ttl_entry;
            ttl_table_ast = new_ttl_table_ast;

            auto move_ttl_entries_lock = std::lock_guard<std::mutex>(move_ttl_entries_mutex);
            move_ttl_entries = update_move_ttl_entries;
        }
    }
}


void MergeTreeData::setStoragePolicy(const String & new_storage_policy_name, bool only_check)
{
    const auto old_storage_policy = getStoragePolicy();
    const auto & new_storage_policy = global_context.getStoragePolicySelector()[new_storage_policy_name];

    std::unordered_set<String> new_volume_names;
    for (const auto & volume : new_storage_policy->getVolumes())
        new_volume_names.insert(volume->getName());

    for (const auto & volume : old_storage_policy->getVolumes())
    {
        if (new_volume_names.count(volume->getName()) == 0)
            throw Exception("New storage policy shall contain volumes of old one", ErrorCodes::LOGICAL_ERROR);

        std::unordered_set<String> new_disk_names;
        for (const auto & disk : new_storage_policy->getVolumeByName(volume->getName())->disks)
            new_disk_names.insert(disk->getName());

        for (const auto & disk : volume->disks)
            if (new_disk_names.count(disk->getName()) == 0)
                throw Exception("New storage policy shall contain disks of old one", ErrorCodes::LOGICAL_ERROR);
    }

    std::unordered_set<String> all_diff_disk_names;
    for (const auto & disk : new_storage_policy->getDisks())
        all_diff_disk_names.insert(disk->getName());
    for (const auto & disk : old_storage_policy->getDisks())
        all_diff_disk_names.erase(disk->getName());

    for (const String & disk_name : all_diff_disk_names)
    {
        const auto & path = getFullPathOnDisk(new_storage_policy->getDiskByName(disk_name));
        if (Poco::File(path).exists())
            throw Exception("New storage policy contain disks which already contain data of a table with the same name", ErrorCodes::LOGICAL_ERROR);
    }

    if (!only_check)
    {
        for (const String & disk_name : all_diff_disk_names)
        {
            const auto & path = getFullPathOnDisk(new_storage_policy->getDiskByName(disk_name));
            Poco::File(path).createDirectories();
            Poco::File(path + "detached").createDirectory();
        }

        storage_policy = new_storage_policy;
        /// TODO: Query lock is fine but what about background moves??? And downloading of parts?
    }
}


void MergeTreeData::MergingParams::check(const NamesAndTypesList & columns) const
{
    if (!sign_column.empty() && mode != MergingParams::Collapsing && mode != MergingParams::VersionedCollapsing)
        throw Exception("Sign column for MergeTree cannot be specified in modes except Collapsing or VersionedCollapsing.",
                        ErrorCodes::LOGICAL_ERROR);

    if (!version_column.empty() && mode != MergingParams::Replacing && mode != MergingParams::VersionedCollapsing)
        throw Exception("Version column for MergeTree cannot be specified in modes except Replacing or VersionedCollapsing.",
                        ErrorCodes::LOGICAL_ERROR);

    if (!columns_to_sum.empty() && mode != MergingParams::Summing)
        throw Exception("List of columns to sum for MergeTree cannot be specified in all modes except Summing.",
                        ErrorCodes::LOGICAL_ERROR);

    /// Check that if the sign column is needed, it exists and is of type Int8.
    auto check_sign_column = [this, & columns](bool is_optional, const std::string & storage)
    {
        if (sign_column.empty())
        {
            if (is_optional)
                return;

            throw Exception("Logical error: Sign column for storage " + storage + " is empty", ErrorCodes::LOGICAL_ERROR);
        }

        bool miss_column = true;
        for (const auto & column : columns)
        {
            if (column.name == sign_column)
            {
                if (!typeid_cast<const DataTypeInt8 *>(column.type.get()))
                    throw Exception("Sign column (" + sign_column + ") for storage " + storage + " must have type Int8."
                            " Provided column of type " + column.type->getName() + ".", ErrorCodes::BAD_TYPE_OF_FIELD);
                miss_column = false;
                break;
            }
        }
        if (miss_column)
            throw Exception("Sign column " + sign_column + " does not exist in table declaration.", ErrorCodes::NO_SUCH_COLUMN_IN_TABLE);
    };

    /// that if the version_column column is needed, it exists and is of unsigned integer type.
    auto check_version_column = [this, & columns](bool is_optional, const std::string & storage)
    {
        if (version_column.empty())
        {
            if (is_optional)
                return;

            throw Exception("Logical error: Version column for storage " + storage + " is empty", ErrorCodes::LOGICAL_ERROR);
        }

        bool miss_column = true;
        for (const auto & column : columns)
        {
            if (column.name == version_column)
            {
                if (!column.type->canBeUsedAsVersion())
                    throw Exception("The column " + version_column +
                        " cannot be used as a version column for storage " + storage +
                        " because it is of type " + column.type->getName() +
                        " (must be of an integer type or of type Date or DateTime)", ErrorCodes::BAD_TYPE_OF_FIELD);
                miss_column = false;
                break;
            }
        }
        if (miss_column)
            throw Exception("Version column " + version_column + " does not exist in table declaration.", ErrorCodes::NO_SUCH_COLUMN_IN_TABLE);
    };

    if (mode == MergingParams::Collapsing)
        check_sign_column(false, "CollapsingMergeTree");

    if (mode == MergingParams::Summing)
    {
        /// If columns_to_sum are set, then check that such columns exist.
        for (const auto & column_to_sum : columns_to_sum)
        {
            auto check_column_to_sum_exists = [& column_to_sum](const NameAndTypePair & name_and_type)
            {
                return column_to_sum == Nested::extractTableName(name_and_type.name);
            };
            if (columns.end() == std::find_if(columns.begin(), columns.end(), check_column_to_sum_exists))
                throw Exception(
                        "Column " + column_to_sum + " listed in columns to sum does not exist in table declaration.", ErrorCodes::NO_SUCH_COLUMN_IN_TABLE);
        }
    }

    if (mode == MergingParams::Replacing)
        check_version_column(true, "ReplacingMergeTree");

    if (mode == MergingParams::VersionedCollapsing)
    {
        check_sign_column(false, "VersionedCollapsingMergeTree");
        check_version_column(false, "VersionedCollapsingMergeTree");
    }

    /// TODO Checks for Graphite mode.
}


String MergeTreeData::MergingParams::getModeName() const
{
    switch (mode)
    {
        case Ordinary:      return "";
        case Collapsing:    return "Collapsing";
        case Summing:       return "Summing";
        case Aggregating:   return "Aggregating";
        case Replacing:     return "Replacing";
        case Graphite:      return "Graphite";
        case VersionedCollapsing: return "VersionedCollapsing";
    }

    __builtin_unreachable();
}


Int64 MergeTreeData::getMaxBlockNumber() const
{
    auto lock = lockParts();

    Int64 max_block_num = 0;
    for (const DataPartPtr & part : data_parts_by_info)
        max_block_num = std::max({max_block_num, part->info.max_block, part->info.mutation});

    return max_block_num;
}


void MergeTreeData::loadDataParts(bool skip_sanity_checks)
{
    LOG_DEBUG(log, "Loading data parts");

    const auto settings = getSettings();
    std::vector<std::pair<String, DiskPtr>> part_names_with_disks;
    Strings part_file_names;
    Poco::DirectoryIterator end;

    auto disks = storage_policy->getDisks();

    /// Only check if user did touch storage configuration for this table.
    if (!getStoragePolicy()->isDefaultPolicy() && !skip_sanity_checks)
    {
        /// Check extra parts at different disks, in order to not allow to miss data parts at undefined disks.
        std::unordered_set<String> defined_disk_names;
        for (const auto & disk_ptr : disks)
            defined_disk_names.insert(disk_ptr->getName());

        for (auto & [disk_name, disk_ptr] : global_context.getDiskSelector().getDisksMap())
        {
            if (defined_disk_names.count(disk_name) == 0 && Poco::File(getFullPathOnDisk(disk_ptr)).exists())
            {
                for (Poco::DirectoryIterator it(getFullPathOnDisk(disk_ptr)); it != end; ++it)
                {
                    MergeTreePartInfo part_info;
                    if (MergeTreePartInfo::tryParsePartName(it.name(), &part_info, format_version))
                        throw Exception("Part " + backQuote(it.name()) + " was found on disk " + backQuote(disk_name) + " which is not defined in the storage policy", ErrorCodes::UNKNOWN_DISK);
                }
            }
        }
    }

    /// Reversed order to load part from low priority disks firstly.
    /// Used for keep part on low priority disk if duplication found
    for (auto disk_it = disks.rbegin(); disk_it != disks.rend(); ++disk_it)
    {
        auto disk_ptr = *disk_it;
        for (Poco::DirectoryIterator it(getFullPathOnDisk(disk_ptr)); it != end; ++it)
        {
            /// Skip temporary directories.
            if (startsWith(it.name(), "tmp"))
                continue;

            part_names_with_disks.emplace_back(it.name(), disk_ptr);
        }
    }

    auto part_lock = lockParts();
    data_parts_indexes.clear();

    if (part_names_with_disks.empty())
    {
        LOG_DEBUG(log, "There is no data parts");
        return;
    }

    /// Parallel loading of data parts.
    size_t num_threads = std::min(size_t(settings->max_part_loading_threads), part_names_with_disks.size());

    std::mutex mutex;

    DataPartsVector broken_parts_to_remove;
    DataPartsVector broken_parts_to_detach;
    size_t suspicious_broken_parts = 0;

    std::atomic<bool> has_adaptive_parts = false;
    std::atomic<bool> has_non_adaptive_parts = false;

    ThreadPool pool(num_threads);

    for (size_t i = 0; i < part_names_with_disks.size(); ++i)
    {
        pool.scheduleOrThrowOnError([&, i]
        {
            const auto & part_name = part_names_with_disks[i].first;
            const auto part_disk_ptr = part_names_with_disks[i].second;

            MergeTreePartInfo part_info;
            if (!MergeTreePartInfo::tryParsePartName(part_name, &part_info, format_version))
                return;

            auto part = createPart(part_name, part_info, part_disk_ptr, part_name);
            bool broken = false;

            Poco::Path part_path(getFullPathOnDisk(part_disk_ptr), part_name);
            Poco::Path marker_path(part_path, DELETE_ON_DESTROY_MARKER_PATH);
            if (Poco::File(marker_path).exists())
            {
                LOG_WARNING(log, "Detaching stale part " << getFullPathOnDisk(part_disk_ptr) << part_name << ", which should have been deleted after a move. That can only happen after unclean restart of ClickHouse after move of a part having an operation blocking that stale copy of part.");
                std::lock_guard loading_lock(mutex);
                broken_parts_to_detach.push_back(part);
                ++suspicious_broken_parts;
                return;
            }

            try
            {
                part->loadColumnsChecksumsIndexes(require_part_metadata, true);
            }
            catch (const Exception & e)
            {
                /// Don't count the part as broken if there is not enough memory to load it.
                /// In fact, there can be many similar situations.
                /// But it is OK, because there is a safety guard against deleting too many parts.
                if (e.code() == ErrorCodes::MEMORY_LIMIT_EXCEEDED
                    || e.code() == ErrorCodes::CANNOT_ALLOCATE_MEMORY
                    || e.code() == ErrorCodes::CANNOT_MUNMAP
                    || e.code() == ErrorCodes::CANNOT_MREMAP)
                    throw;

                broken = true;
                tryLogCurrentException(__PRETTY_FUNCTION__);
            }
            catch (...)
            {
                broken = true;
                tryLogCurrentException(__PRETTY_FUNCTION__);
            }

            /// Ignore and possibly delete broken parts that can appear as a result of hard server restart.
            if (broken)
            {
                if (part->info.level == 0)
                {
                    /// It is impossible to restore level 0 parts.
                    LOG_ERROR(log, "Considering to remove broken part " << getFullPathOnDisk(part_disk_ptr) << part_name << " because it's impossible to repair.");
                    std::lock_guard loading_lock(mutex);
                    broken_parts_to_remove.push_back(part);
                }
                else
                {
                    /// Count the number of parts covered by the broken part. If it is at least two, assume that
                    /// the broken part was created as a result of merging them and we won't lose data if we
                    /// delete it.
                    size_t contained_parts = 0;

                    LOG_ERROR(log, "Part " << getFullPathOnDisk(part_disk_ptr) << part_name << " is broken. Looking for parts to replace it.");

                    for (const auto & [contained_name, contained_disk_ptr] : part_names_with_disks)
                    {
                        if (contained_name == part_name)
                            continue;

                        MergeTreePartInfo contained_part_info;
                        if (!MergeTreePartInfo::tryParsePartName(contained_name, &contained_part_info, format_version))
                            continue;

                        if (part->info.contains(contained_part_info))
                        {
                            LOG_ERROR(log, "Found part " << getFullPathOnDisk(contained_disk_ptr) << contained_name);
                            ++contained_parts;
                        }
                    }

                    if (contained_parts >= 2)
                    {
                        LOG_ERROR(log, "Considering to remove broken part " << getFullPathOnDisk(part_disk_ptr) << part_name << " because it covers at least 2 other parts");
                        std::lock_guard loading_lock(mutex);
                        broken_parts_to_remove.push_back(part);
                    }
                    else
                    {
                        LOG_ERROR(log, "Detaching broken part " << getFullPathOnDisk(part_disk_ptr) << part_name
                            << " because it covers less than 2 parts. You need to resolve this manually");
                        std::lock_guard loading_lock(mutex);
                        broken_parts_to_detach.push_back(part);
                        ++suspicious_broken_parts;
                    }
                }

                return;
            }
            if (!part->index_granularity_info.is_adaptive)
                has_non_adaptive_parts.store(true, std::memory_order_relaxed);
            else
                has_adaptive_parts.store(true, std::memory_order_relaxed);

            part->modification_time = Poco::File(getFullPathOnDisk(part_disk_ptr) + part_name).getLastModified().epochTime();
            /// Assume that all parts are Committed, covered parts will be detected and marked as Outdated later
            part->state = DataPartState::Committed;

            std::lock_guard loading_lock(mutex);
            if (!data_parts_indexes.insert(part).second)
                throw Exception("Part " + part->name + " already exists", ErrorCodes::DUPLICATE_DATA_PART);
        });
    }

    pool.wait();

    if (has_non_adaptive_parts && has_adaptive_parts && !settings->enable_mixed_granularity_parts)
        throw Exception("Table contains parts with adaptive and non adaptive marks, but `setting enable_mixed_granularity_parts` is disabled", ErrorCodes::LOGICAL_ERROR);

    has_non_adaptive_index_granularity_parts = has_non_adaptive_parts;

    if (suspicious_broken_parts > settings->max_suspicious_broken_parts && !skip_sanity_checks)
        throw Exception("Suspiciously many (" + toString(suspicious_broken_parts) + ") broken parts to remove.",
            ErrorCodes::TOO_MANY_UNEXPECTED_DATA_PARTS);

    for (auto & part : broken_parts_to_remove)
        part->remove();
    for (auto & part : broken_parts_to_detach)
        part->renameToDetached("");

    /// Delete from the set of current parts those parts that are covered by another part (those parts that
    /// were merged), but that for some reason are still not deleted from the filesystem.
    /// Deletion of files will be performed later in the clearOldParts() method.

    if (data_parts_indexes.size() >= 2)
    {
        /// Now all parts are committed, so data_parts_by_state_and_info == committed_parts_range
        auto prev_jt = data_parts_by_state_and_info.begin();
        auto curr_jt = std::next(prev_jt);

        auto deactivate_part = [&] (DataPartIteratorByStateAndInfo it)
        {
            (*it)->remove_time.store((*it)->modification_time, std::memory_order_relaxed);
            modifyPartState(it, DataPartState::Outdated);
        };

        (*prev_jt)->assertState({DataPartState::Committed});

        while (curr_jt != data_parts_by_state_and_info.end() && (*curr_jt)->state == DataPartState::Committed)
        {
            /// Don't consider data parts belonging to different partitions.
            if ((*curr_jt)->info.partition_id != (*prev_jt)->info.partition_id)
            {
                ++prev_jt;
                ++curr_jt;
                continue;
            }

            if ((*curr_jt)->contains(**prev_jt))
            {
                deactivate_part(prev_jt);
                prev_jt = curr_jt;
                ++curr_jt;
            }
            else if ((*prev_jt)->contains(**curr_jt))
            {
                auto next = std::next(curr_jt);
                deactivate_part(curr_jt);
                curr_jt = next;
            }
            else
            {
                ++prev_jt;
                ++curr_jt;
            }
        }
    }

    calculateColumnSizesImpl();

    LOG_DEBUG(log, "Loaded data parts (" << data_parts_indexes.size() << " items)");
}


/// Is the part directory old.
/// True if its modification time and the modification time of all files inside it is less then threshold.
/// (Only files on the first level of nesting are considered).
static bool isOldPartDirectory(Poco::File & directory, time_t threshold)
{
    if (directory.getLastModified().epochTime() >= threshold)
        return false;

    Poco::DirectoryIterator end;
    for (Poco::DirectoryIterator it(directory); it != end; ++it)
        if (it->getLastModified().epochTime() >= threshold)
            return false;

    return true;
}


void MergeTreeData::clearOldTemporaryDirectories(ssize_t custom_directories_lifetime_seconds)
{
    /// If the method is already called from another thread, then we don't need to do anything.
    std::unique_lock lock(clear_old_temporary_directories_mutex, std::defer_lock);
    if (!lock.try_lock())
        return;

    const auto settings = getSettings();
    time_t current_time = time(nullptr);
    ssize_t deadline = (custom_directories_lifetime_seconds >= 0)
        ? current_time - custom_directories_lifetime_seconds
        : current_time - settings->temporary_directories_lifetime.totalSeconds();

    const auto full_paths = getDataPaths();

    /// Delete temporary directories older than a day.
    Poco::DirectoryIterator end;
    for (auto && full_data_path : full_paths)
    {
        for (Poco::DirectoryIterator it{full_data_path}; it != end; ++it)
        {
            if (startsWith(it.name(), "tmp_"))
            {
                Poco::File tmp_dir(full_data_path + it.name());

                try
                {
                    if (tmp_dir.isDirectory() && isOldPartDirectory(tmp_dir, deadline))
                    {
                        LOG_WARNING(log, "Removing temporary directory " << full_data_path << it.name());
                        Poco::File(full_data_path + it.name()).remove(true);
                    }
                }
                catch (const Poco::FileNotFoundException &)
                {
                    /// If the file is already deleted, do nothing.
                }
            }
        }
    }
}


MergeTreeData::DataPartsVector MergeTreeData::grabOldParts(bool force)
{
    DataPartsVector res;

    /// If the method is already called from another thread, then we don't need to do anything.
    std::unique_lock lock(grab_old_parts_mutex, std::defer_lock);
    if (!lock.try_lock())
        return res;

    time_t now = time(nullptr);
    std::vector<DataPartIteratorByStateAndInfo> parts_to_delete;

    {
        auto parts_lock = lockParts();

        auto outdated_parts_range = getDataPartsStateRange(DataPartState::Outdated);
        for (auto it = outdated_parts_range.begin(); it != outdated_parts_range.end(); ++it)
        {
            const DataPartPtr & part = *it;

            auto part_remove_time = part->remove_time.load(std::memory_order_relaxed);

            if (part.unique() && /// Grab only parts that are not used by anyone (SELECTs for example).
                ((part_remove_time < now &&
                now - part_remove_time > getSettings()->old_parts_lifetime.totalSeconds()) || force))
            {
                parts_to_delete.emplace_back(it);
            }
        }

        res.reserve(parts_to_delete.size());
        for (const auto & it_to_delete : parts_to_delete)
        {
            res.emplace_back(*it_to_delete);
            modifyPartState(it_to_delete, DataPartState::Deleting);
        }
    }

    if (!res.empty())
        LOG_TRACE(log, "Found " << res.size() << " old parts to remove.");

    return res;
}


void MergeTreeData::rollbackDeletingParts(const MergeTreeData::DataPartsVector & parts)
{
    auto lock = lockParts();
    for (auto & part : parts)
    {
        /// We should modify it under data_parts_mutex
        part->assertState({DataPartState::Deleting});
        modifyPartState(part, DataPartState::Outdated);
    }
}

void MergeTreeData::removePartsFinally(const MergeTreeData::DataPartsVector & parts)
{
    {
        auto lock = lockParts();

        /// TODO: use data_parts iterators instead of pointers
        for (auto & part : parts)
        {
            auto it = data_parts_by_info.find(part->info);
            if (it == data_parts_by_info.end())
                throw Exception("Deleting data part " + part->name + " doesn't exist", ErrorCodes::LOGICAL_ERROR);

            (*it)->assertState({DataPartState::Deleting});

            data_parts_indexes.erase(it);
        }
    }

    /// Data parts is still alive (since DataPartsVector holds shared_ptrs) and contain useful metainformation for logging
    /// NOTE: There is no need to log parts deletion somewhere else, all deleting parts pass through this function and pass away

    auto table_id = getStorageID();
    if (auto part_log = global_context.getPartLog(table_id.database_name))
    {
        PartLogElement part_log_elem;

        part_log_elem.event_type = PartLogElement::REMOVE_PART;
        part_log_elem.event_time = time(nullptr);
        part_log_elem.duration_ms = 0;

        part_log_elem.database_name = table_id.database_name;
        part_log_elem.table_name = table_id.table_name;

        for (auto & part : parts)
        {
            part_log_elem.partition_id = part->info.partition_id;
            part_log_elem.part_name = part->name;
            part_log_elem.bytes_compressed_on_disk = part->bytes_on_disk;
            part_log_elem.rows = part->rows_count;

            part_log->add(part_log_elem);
        }
    }
}

void MergeTreeData::clearOldPartsFromFilesystem(bool force)
{
    DataPartsVector parts_to_remove = grabOldParts(force);
    clearPartsFromFilesystem(parts_to_remove);
    removePartsFinally(parts_to_remove);
}

void MergeTreeData::clearPartsFromFilesystem(const DataPartsVector & parts_to_remove)
{
    const auto settings = getSettings();
    if (parts_to_remove.size() > 1 && settings->max_part_removal_threads > 1 && parts_to_remove.size() > settings->concurrent_part_removal_threshold)
    {
        /// Parallel parts removal.

        size_t num_threads = std::min(size_t(settings->max_part_removal_threads), parts_to_remove.size());
        ThreadPool pool(num_threads);

        /// NOTE: Under heavy system load you may get "Cannot schedule a task" from ThreadPool.
        for (const DataPartPtr & part : parts_to_remove)
        {
            pool.scheduleOrThrowOnError([&]
            {
                LOG_DEBUG(log, "Removing part from filesystem " << part->name);
                part->remove();
            });
        }

        pool.wait();
    }
    else
    {
        for (const DataPartPtr & part : parts_to_remove)
        {
            LOG_DEBUG(log, "Removing part from filesystem " << part->name);
            part->remove();
        }
    }
}

void MergeTreeData::rename(
    const String & new_table_path, const String & new_database_name,
    const String & new_table_name, TableStructureWriteLockHolder &)
{
    auto disks = storage_policy->getDisks();

    for (const auto & disk : disks)
    {
        if (disk->exists(new_table_path))
            throw Exception{"Target path already exists: " + fullPath(disk, new_table_path), ErrorCodes::DIRECTORY_ALREADY_EXISTS};
    }

    for (const auto & disk : disks)
    {
        auto new_table_path_parent = Poco::Path(new_table_path).makeParent().toString();
        disk->createDirectory(new_table_path_parent);
        disk->moveDirectory(relative_data_path, new_table_path);
    }

    global_context.dropCaches();

    relative_data_path = new_table_path;
    renameInMemory(new_database_name, new_table_name);
}

void MergeTreeData::dropAllData()
{
    LOG_TRACE(log, "dropAllData: waiting for locks.");

    auto lock = lockParts();

    LOG_TRACE(log, "dropAllData: removing data from memory.");

    DataPartsVector all_parts(data_parts_by_info.begin(), data_parts_by_info.end());

    data_parts_indexes.clear();
    column_sizes.clear();

    global_context.dropCaches();

    LOG_TRACE(log, "dropAllData: removing data from filesystem.");

    /// Removing of each data part before recursive removal of directory is to speed-up removal, because there will be less number of syscalls.
    clearPartsFromFilesystem(all_parts);

    auto full_paths = getDataPaths();

    for (auto && full_data_path : full_paths)
        Poco::File(full_data_path).remove(true);

    LOG_TRACE(log, "dropAllData: done.");
}

namespace
{

/// If true, then in order to ALTER the type of the column from the type from to the type to
/// we don't need to rewrite the data, we only need to update metadata and columns.txt in part directories.
/// The function works for Arrays and Nullables of the same structure.
bool isMetadataOnlyConversion(const IDataType * from, const IDataType * to)
{
    if (from->getName() == to->getName())
        return true;

    static const std::unordered_multimap<std::type_index, const std::type_info &> ALLOWED_CONVERSIONS =
        {
            { typeid(DataTypeEnum8),    typeid(DataTypeEnum8)    },
            { typeid(DataTypeEnum8),    typeid(DataTypeInt8)     },
            { typeid(DataTypeEnum16),   typeid(DataTypeEnum16)   },
            { typeid(DataTypeEnum16),   typeid(DataTypeInt16)    },
            { typeid(DataTypeDateTime), typeid(DataTypeUInt32)   },
            { typeid(DataTypeUInt32),   typeid(DataTypeDateTime) },
            { typeid(DataTypeDate),     typeid(DataTypeUInt16)   },
            { typeid(DataTypeUInt16),   typeid(DataTypeDate)     },
        };

    while (true)
    {
        auto it_range = ALLOWED_CONVERSIONS.equal_range(typeid(*from));
        for (auto it = it_range.first; it != it_range.second; ++it)
        {
            if (it->second == typeid(*to))
                return true;
        }

        const auto * arr_from = typeid_cast<const DataTypeArray *>(from);
        const auto * arr_to = typeid_cast<const DataTypeArray *>(to);
        if (arr_from && arr_to)
        {
            from = arr_from->getNestedType().get();
            to = arr_to->getNestedType().get();
            continue;
        }

        const auto * nullable_from = typeid_cast<const DataTypeNullable *>(from);
        const auto * nullable_to = typeid_cast<const DataTypeNullable *>(to);
        if (nullable_from && nullable_to)
        {
            from = nullable_from->getNestedType().get();
            to = nullable_to->getNestedType().get();
            continue;
        }

        return false;
    }
}

}

void MergeTreeData::checkAlterIsPossible(const AlterCommands & commands, const Settings & settings)
{
    /// Check that needed transformations can be applied to the list of columns without considering type conversions.
    StorageInMemoryMetadata metadata = getInMemoryMetadata();
    commands.apply(metadata);
    if (getIndices().empty() && !metadata.indices.empty() &&
            !settings.allow_experimental_data_skipping_indices)
        throw Exception("You must set the setting `allow_experimental_data_skipping_indices` to 1 " \
                        "before using data skipping indices.", ErrorCodes::BAD_ARGUMENTS);

    /// Set of columns that shouldn't be altered.
    NameSet columns_alter_type_forbidden;

    /// Primary key columns can be ALTERed only if they are used in the key as-is
    /// (and not as a part of some expression) and if the ALTER only affects column metadata.
    NameSet columns_alter_type_metadata_only;

    if (partition_key_expr)
    {
        /// Forbid altering partition key columns because it can change partition ID format.
        /// TODO: in some cases (e.g. adding an Enum value) a partition key column can still be ALTERed.
        /// We should allow it.
        for (const String & col : partition_key_expr->getRequiredColumns())
            columns_alter_type_forbidden.insert(col);
    }

    for (const auto & index : skip_indices)
    {
        for (const String & col : index->expr->getRequiredColumns())
            columns_alter_type_forbidden.insert(col);
    }

    if (sorting_key_expr)
    {
        for (const ExpressionAction & action : sorting_key_expr->getActions())
        {
            auto action_columns = action.getNeededColumns();
            columns_alter_type_forbidden.insert(action_columns.begin(), action_columns.end());
        }
        for (const String & col : sorting_key_expr->getRequiredColumns())
            columns_alter_type_metadata_only.insert(col);

        /// We don't process sample_by_ast separately because it must be among the primary key columns
        /// and we don't process primary_key_expr separately because it is a prefix of sorting_key_expr.
    }
    if (!merging_params.sign_column.empty())
        columns_alter_type_forbidden.insert(merging_params.sign_column);

    std::map<String, const IDataType *> old_types;
    for (const auto & column : getColumns().getAllPhysical())
        old_types.emplace(column.name, column.type.get());

    for (const AlterCommand & command : commands)
    {
        if (command.type == AlterCommand::MODIFY_ORDER_BY && !is_custom_partitioned)
        {
            throw Exception(
                "ALTER MODIFY ORDER BY is not supported for default-partitioned tables created with the old syntax",
                ErrorCodes::BAD_ARGUMENTS);
        }
        if (command.type == AlterCommand::ADD_INDEX && !is_custom_partitioned)
        {
            throw Exception(
                "ALTER ADD INDEX is not supported for tables with the old syntax",
                ErrorCodes::BAD_ARGUMENTS);
        }
        else if (command.isModifyingData())
        {
            if (columns_alter_type_forbidden.count(command.column_name))
                throw Exception("Trying to ALTER key column " + command.column_name, ErrorCodes::ILLEGAL_COLUMN);

            if (columns_alter_type_metadata_only.count(command.column_name))
            {
                if (command.type == AlterCommand::MODIFY_COLUMN)
                {
                    auto it = old_types.find(command.column_name);
                    if (it == old_types.end() || !isMetadataOnlyConversion(it->second, command.data_type.get()))
                        throw Exception("ALTER of key column " + command.column_name + " must be metadata-only", ErrorCodes::ILLEGAL_COLUMN);
                }
            }
        }
    }

    setProperties(metadata, /* only_check = */ true);

    setTTLExpressions(metadata.columns.getColumnTTLs(), metadata.ttl_for_table_ast, /* only_check = */ true);

    if (settings_ast)
    {
        const auto & current_changes = settings_ast->as<const ASTSetQuery &>().changes;
        const auto & new_changes = metadata.settings_ast->as<const ASTSetQuery &>().changes;
        for (const auto & changed_setting : new_changes)
        {
            if (MergeTreeSettings::findIndex(changed_setting.name) == MergeTreeSettings::npos)
                throw Exception{"Storage '" + getName() + "' doesn't have setting '" + changed_setting.name + "'",
                                ErrorCodes::UNKNOWN_SETTING};

            auto comparator = [&changed_setting](const auto & change) { return change.name == changed_setting.name; };

            auto current_setting_it
                = std::find_if(current_changes.begin(), current_changes.end(), comparator);

            if ((current_setting_it == current_changes.end() || *current_setting_it != changed_setting)
                && MergeTreeSettings::isReadonlySetting(changed_setting.name))
            {
                throw Exception{"Setting '" + changed_setting.name + "' is readonly for storage '" + getName() + "'",
                                 ErrorCodes::READONLY_SETTING};
            }

            if (current_setting_it == current_changes.end()
                && MergeTreeSettings::isPartFormatSetting(changed_setting.name))
            {
                MergeTreeSettings copy = *getSettings();
                copy.applyChange(changed_setting);
                String reason;
                if (!canUsePolymorphicParts(copy, &reason) && !reason.empty())
                    throw Exception("Can't change settings. Reason: " + reason, ErrorCodes::NOT_IMPLEMENTED);
            }

            if (changed_setting.name == "storage_policy")
                setStoragePolicy(changed_setting.value.safeGet<String>(), /* only_check = */ true);
        }
    }

    if (commands.isModifyingData())
        analyzeAlterConversions(getColumns().getAllPhysical(), metadata.columns.getAllPhysical(), getIndices().indices, metadata.indices.indices);
}


AlterAnalysisResult MergeTreeData::analyzeAlterConversions(
    const NamesAndTypesList & old_columns,
    const NamesAndTypesList & new_columns,
    const IndicesASTs & old_indices,
    const IndicesASTs & new_indices) const
{
    AlterAnalysisResult res;

    /// Remove old indices
    std::unordered_set<String> new_indices_set;
    for (const auto & index_decl : new_indices)
        new_indices_set.emplace(index_decl->as<ASTIndexDeclaration &>().name);
    for (const auto & index_decl : old_indices)
    {
        const auto & index = index_decl->as<ASTIndexDeclaration &>();
        if (!new_indices_set.count(index.name))
            res.removed_indices.push_back(index.name);
    }

    for (const NameAndTypePair & column : new_columns)
        res.new_types.emplace(column.name, column.type.get());

    for (const NameAndTypePair & column : old_columns)
    {
        if (!res.new_types.count(column.name))
        {
            res.removed_columns.push_back(column);
        }
        else
        {
            /// The column was converted. Collect conversions.
            const auto * new_type = res.new_types[column.name];
            const String new_type_name = new_type->getName();
            const auto * old_type = column.type.get();

            if (!new_type->equals(*old_type))
            {
                if (isMetadataOnlyConversion(old_type, new_type))
                {
                    res.force_update_metadata = true;
                    continue;
                }

                /// Need to modify column type.
                if (!res.expression)
                    res.expression = std::make_shared<ExpressionActions>(NamesAndTypesList(), global_context);

                res.expression->addInput(ColumnWithTypeAndName(nullptr, column.type, column.name));

                Names out_names;

                /// This is temporary name for expression. TODO Invent the name more safely.
                const String new_type_name_column = '#' + new_type_name + "_column";
                res.expression->add(ExpressionAction::addColumn(
                    { DataTypeString().createColumnConst(1, new_type_name), std::make_shared<DataTypeString>(), new_type_name_column }));

                const auto & function = FunctionFactory::instance().get("CAST", global_context);
                res.expression->add(ExpressionAction::applyFunction(
                    function, Names{column.name, new_type_name_column}), out_names);

                res.expression->add(ExpressionAction::removeColumn(new_type_name_column));
                res.expression->add(ExpressionAction::removeColumn(column.name));

                res.conversions.emplace_back(column.name, out_names.at(0));
            }
        }
    }

    return res;
}


MergeTreeDataPartType MergeTreeData::choosePartType(size_t bytes_uncompressed, size_t rows_count) const
{
    if (!canUseAdaptiveGranularity())
        return MergeTreeDataPartType::WIDE;

    const auto settings = getSettings();
    if (bytes_uncompressed < settings->min_bytes_for_wide_part || rows_count < settings->min_rows_for_wide_part)
        return MergeTreeDataPartType::COMPACT;

    return MergeTreeDataPartType::WIDE;
}


MergeTreeData::MutableDataPartPtr MergeTreeData::createPart(const String & name,
    MergeTreeDataPartType type, const MergeTreePartInfo & part_info,
    const DiskPtr & disk, const String & relative_path) const
{
    if (type == MergeTreeDataPartType::COMPACT)
        return std::make_shared<MergeTreeDataPartCompact>(*this, name, part_info, disk, relative_path);
    else if (type == MergeTreeDataPartType::WIDE)
        return std::make_shared<MergeTreeDataPartWide>(*this, name, part_info, disk, relative_path);
    else
        throw Exception("Unknown type in part " + relative_path, ErrorCodes::UNKNOWN_PART_TYPE);
}

static MergeTreeDataPartType getPartTypeFromMarkExtension(const String & mrk_ext)
{
    if (mrk_ext == getNonAdaptiveMrkExtension())
        return MergeTreeDataPartType::WIDE;
    if (mrk_ext == getAdaptiveMrkExtension(MergeTreeDataPartType::WIDE))
        return MergeTreeDataPartType::WIDE;
    if (mrk_ext == getAdaptiveMrkExtension(MergeTreeDataPartType::COMPACT))
        return MergeTreeDataPartType::COMPACT;

    throw Exception("Can't determine part type, because of unknown mark extension " + mrk_ext, ErrorCodes::UNKNOWN_PART_TYPE);
}

MergeTreeData::MutableDataPartPtr MergeTreeData::createPart(
    const String & name, const DiskPtr & disk, const String & relative_path) const
{
    return createPart(name, MergeTreePartInfo::fromPartName(name, format_version), disk, relative_path);
}

MergeTreeData::MutableDataPartPtr MergeTreeData::createPart(
    const String & name, const MergeTreePartInfo & part_info,
    const DiskPtr & disk, const String & relative_path) const
{
    MergeTreeDataPartType type;
    auto full_path = getFullPathOnDisk(disk) + relative_path + "/";
    auto mrk_ext = MergeTreeIndexGranularityInfo::getMrkExtensionFromFS(full_path);

    if (mrk_ext)
        type = getPartTypeFromMarkExtension(*mrk_ext);
    else
    {
        /// Didn't find any mark file, suppose that part is empty.
        type = choosePartType(0, 0);
    }

    return createPart(name, type, part_info, disk, relative_path);
}

void MergeTreeData::alterDataPart(
    const NamesAndTypesList & new_columns,
    const IndicesASTs & new_indices,
    bool skip_sanity_checks,
    AlterDataPartTransactionPtr & transaction)
{
    const auto settings = getSettings();
    const auto & part = transaction->getDataPart();

    auto res = analyzeAlterConversions(part->getColumns(), new_columns, getIndices().indices, new_indices);

    NamesAndTypesList additional_columns;
    transaction->rename_map = part->createRenameMapForAlter(res, part->getColumns());

    if (!transaction->rename_map.empty())
    {
        WriteBufferFromOwnString out;
        out << "Will ";
        bool first = true;
        for (const auto & [from, to] : transaction->rename_map)
        {
            if (!first)
                out << ", ";
            first = false;
            if (to.empty())
                out << "remove " << from;
            else
                out << "rename " << from << " to " << to;
        }
        out << " in part " << part->name;
        LOG_DEBUG(log, out.str());
    }
<<<<<<< HEAD
}

/// This code is not used anymore in StorageReplicatedMergeTree
/// soon it will be removed from StorageMergeTree as well
/// TODO(alesap)
void MergeTreeData::alterDataPart(
    const NamesAndTypesList & new_columns,
    const IndicesASTs & new_indices,
    bool skip_sanity_checks,
    AlterDataPartTransactionPtr & transaction)
{
    const auto settings = getSettings();
    ExpressionActionsPtr expression;
    const auto & part = transaction->getDataPart();
    bool force_update_metadata;
    createConvertExpression(part, part->columns, new_columns,
            getIndices().indices, new_indices,
            expression, transaction->rename_map, force_update_metadata);
=======
>>>>>>> 94b52c08

    size_t num_files_to_modify = transaction->rename_map.size();
    size_t num_files_to_remove = 0;

    for (const auto & from_to : transaction->rename_map)
        if (from_to.second.empty())
            ++num_files_to_remove;

    if (!skip_sanity_checks
        && (num_files_to_modify > settings->max_files_to_modify_in_alter_columns
            || num_files_to_remove > settings->max_files_to_remove_in_alter_columns))
    {
        transaction->clear();

        const bool forbidden_because_of_modify = num_files_to_modify > settings->max_files_to_modify_in_alter_columns;

        std::stringstream exception_message;
        exception_message
            << "Suspiciously many ("
            << (forbidden_because_of_modify ? num_files_to_modify : num_files_to_remove)
            << ") files (";

        bool first = true;
        for (const auto & from_to : transaction->rename_map)
        {
            if (!first)
                exception_message << ", ";
            if (forbidden_because_of_modify)
            {
                exception_message << "from " << backQuote(from_to.first) << " to " << backQuote(from_to.second);
                first = false;
            }
            else if (from_to.second.empty())
            {
                exception_message << backQuote(from_to.first);
                first = false;
            }
        }

        exception_message
            << ") need to be "
            << (forbidden_because_of_modify ? "modified" : "removed")
            << " in part " << part->name << " of table at " << part->getFullPath() << ". Aborting just in case."
            << " If it is not an error, you could increase merge_tree/"
            << (forbidden_because_of_modify ? "max_files_to_modify_in_alter_columns" : "max_files_to_remove_in_alter_columns")
            << " parameter in configuration file (current value: "
            << (forbidden_because_of_modify ? settings->max_files_to_modify_in_alter_columns : settings->max_files_to_remove_in_alter_columns)
            << ")";

        throw Exception(exception_message.str(), ErrorCodes::TABLE_DIFFERS_TOO_MUCH);
    }

    DataPart::Checksums add_checksums;

    if (transaction->rename_map.empty() && !res.force_update_metadata)
    {
        transaction->clear();
        return;
    }

    /// Apply the expression and write the result to temporary files.
    if (res.expression)
    {
        BlockInputStreamPtr part_in = std::make_shared<MergeTreeSequentialBlockInputStream>(
                *this, part, res.expression->getRequiredColumns(), false, /* take_column_types_from_storage = */ false);

        auto compression_codec = global_context.chooseCompressionCodec(
            part->bytes_on_disk,
            static_cast<double>(part->bytes_on_disk) / this->getTotalActiveSizeInBytes());
        ExpressionBlockInputStream in(part_in, res.expression);

        /** Don't write offsets for arrays, because ALTER never change them
         *  (MODIFY COLUMN could only change types of elements but never modify array sizes).
          * Also note that they does not participate in 'rename_map'.
          * Also note, that for columns, that are parts of Nested,
          *  temporary column name ('converting_column_name') created in 'createConvertExpression' method
          *  will have old name of shared offsets for arrays.
          */

        MergedColumnOnlyOutputStream out(
            part,
            in.getHeader(),
            true /* sync */,
            compression_codec,
            true /* skip_offsets */,
            /// Don't recalc indices because indices alter is restricted
            std::vector<MergeTreeIndexPtr>{},
            nullptr /* offset_columns */,
            part->index_granularity,
            &part->index_granularity_info,
            true /* is_writing_temp_files */);

        in.readPrefix();
        out.writePrefix();

        while (Block b = in.read())
            out.write(b);

        in.readSuffix();
        add_checksums = out.writeSuffixAndGetChecksums();
    }

    /// Update the checksums.
    DataPart::Checksums new_checksums = part->checksums;
    for (auto it : transaction->rename_map)
    {
        if (it.second.empty())
            new_checksums.files.erase(it.first);
        else
            new_checksums.files[it.second] = add_checksums.files[it.first];
    }

    /// Write the checksums to the temporary file.
    if (!part->checksums.empty())
    {
        transaction->new_checksums = new_checksums;
        WriteBufferFromFile checksums_file(part->getFullPath() + "checksums.txt.tmp", 4096);
        new_checksums.write(checksums_file);
        transaction->rename_map["checksums.txt.tmp"] = "checksums.txt";
    }

    /// Write the new column list to the temporary file.
    {
        transaction->new_columns = new_columns.filter(part->getColumns().getNames());
        WriteBufferFromFile columns_file(part->getFullPath() + "columns.txt.tmp", 4096);
        transaction->new_columns.writeText(columns_file);
        transaction->rename_map["columns.txt.tmp"] = "columns.txt";
    }

    return;
}

void MergeTreeData::changeSettings(
        const ASTPtr & new_settings,
        TableStructureWriteLockHolder & /* table_lock_holder */)
{
    if (new_settings)
    {
        const auto & new_changes = new_settings->as<const ASTSetQuery &>().changes;
        MergeTreeSettings copy = *getSettings();
        copy.applyChanges(new_changes);
        storage_settings.set(std::make_unique<const MergeTreeSettings>(copy));
        settings_ast = new_settings;

        for (const auto & change : new_changes)
            if (change.name == "storage_policy")
                setStoragePolicy(change.value.safeGet<String>());
    }
}

void MergeTreeData::removeEmptyColumnsFromPart(MergeTreeData::MutableDataPartPtr & data_part)
{
    auto & empty_columns = data_part->expired_columns;
    if (empty_columns.empty())
        return;

    NamesAndTypesList new_columns;
    for (const auto & [name, type] : data_part->getColumns())
        if (!empty_columns.count(name))
            new_columns.emplace_back(name, type);

    std::stringstream log_message;
    for (auto it = empty_columns.begin(); it != empty_columns.end(); ++it)
    {
        if (it != empty_columns.begin())
            log_message << ", ";
        log_message << *it;
    }

    LOG_INFO(log, "Removing empty columns: " << log_message.str() << " from part " << data_part->name);
    AlterDataPartTransactionPtr transaction(new AlterDataPartTransaction(data_part));
    alterDataPart(new_columns, getIndices().indices, false, transaction);
    if (transaction->isValid())
        transaction->commit();

    empty_columns.clear();
}

void MergeTreeData::freezeAll(const String & with_name, const Context & context, TableStructureReadLockHolder &)
{
    freezePartitionsByMatcher([] (const DataPartPtr &){ return true; }, with_name, context);
}


bool MergeTreeData::AlterDataPartTransaction::isValid() const
{
    return valid && data_part;
}

void MergeTreeData::AlterDataPartTransaction::clear()
{
    valid = false;
}

void MergeTreeData::AlterDataPartTransaction::commit()
{
    if (!isValid())
        return;
    if (!data_part)
        return;

    try
    {
        std::unique_lock<std::shared_mutex> lock(data_part->columns_lock);

        String path = data_part->getFullPath();

        /// NOTE: checking that a file exists before renaming or deleting it
        /// is justified by the fact that, when converting an ordinary column
        /// to a nullable column, new files are created which did not exist
        /// before, i.e. they do not have older versions.

        /// 1) Rename the old files.
        for (const auto & from_to : rename_map)
        {
            String name = from_to.second.empty() ? from_to.first : from_to.second;
            Poco::File file{path + name};
            if (file.exists())
                file.renameTo(path + name + ".tmp2");
        }

        /// 2) Move new files in the place of old and update the metadata in memory.
        for (const auto & from_to : rename_map)
        {
            if (!from_to.second.empty())
                Poco::File{path + from_to.first}.renameTo(path + from_to.second);
        }

        auto & mutable_part = const_cast<DataPart &>(*data_part);
        mutable_part.checksums = new_checksums;
        mutable_part.setColumns(new_columns);

        /// 3) Delete the old files and drop required columns (DROP COLUMN)
        for (const auto & from_to : rename_map)
        {
            String name = from_to.second.empty() ? from_to.first : from_to.second;
            Poco::File file{path + name + ".tmp2"};
            if (file.exists())
                file.remove();
        }

        mutable_part.bytes_on_disk = new_checksums.getTotalSizeOnDisk();

        /// TODO: we can skip resetting caches when the column is added.
        data_part->storage.global_context.dropCaches();

        clear();
    }
    catch (...)
    {
        /// Don't delete temporary files in the destructor in case something went wrong.
        clear();
        throw;
    }
}

MergeTreeData::AlterDataPartTransaction::~AlterDataPartTransaction()
{

    if (!isValid())
        return;
    if (!data_part)
        return;

    try
    {
        LOG_WARNING(data_part->storage.log, "Aborting ALTER of part " << data_part->relative_path);

        String path = data_part->getFullPath();
        for (const auto & from_to : rename_map)
        {
            if (!from_to.second.empty())
            {
                try
                {
                    Poco::File file(path + from_to.first);
                    if (file.exists())
                        file.remove();
                }
                catch (Poco::Exception & e)
                {
                    LOG_WARNING(data_part->storage.log, "Can't remove " << path + from_to.first << ": " << e.displayText());
                }
            }
        }
    }
    catch (...)
    {
        tryLogCurrentException(__PRETTY_FUNCTION__);
    }
}

void MergeTreeData::PartsTemporaryRename::addPart(const String & old_name, const String & new_name)
{
    old_and_new_names.push_back({old_name, new_name});
    const auto paths = storage.getDataPaths();
    for (const auto & full_path : paths)
    {
        for (Poco::DirectoryIterator it = Poco::DirectoryIterator(full_path + source_dir); it != Poco::DirectoryIterator(); ++it)
        {
            String name = it.name();
            if (name == old_name)
            {
                old_part_name_to_full_path[old_name] = full_path;
                break;
            }
        }
    }
}

void MergeTreeData::PartsTemporaryRename::tryRenameAll()
{
    renamed = true;
    for (size_t i = 0; i < old_and_new_names.size(); ++i)
    {
        try
        {
            const auto & names = old_and_new_names[i];
            if (names.first.empty() || names.second.empty())
                throw DB::Exception("Empty part name. Most likely it's a bug.", ErrorCodes::INCORRECT_FILE_NAME);
            const auto full_path = old_part_name_to_full_path[names.first] + source_dir; /// old_name
            Poco::File(full_path + names.first).renameTo(full_path + names.second);
        }
        catch (...)
        {
            old_and_new_names.resize(i);
            LOG_WARNING(storage.log, "Cannot rename parts to perform operation on them: " << getCurrentExceptionMessage(false));
            throw;
        }
    }
}

MergeTreeData::PartsTemporaryRename::~PartsTemporaryRename()
{
    // TODO what if server had crashed before this destructor was called?
    if (!renamed)
        return;
    for (const auto & names : old_and_new_names)
    {
        if (names.first.empty())
            continue;

        try
        {
            const auto full_path = old_part_name_to_full_path[names.first] + source_dir; /// old_name
            Poco::File(full_path + names.second).renameTo(full_path + names.first);
        }
        catch (...)
        {
            tryLogCurrentException(__PRETTY_FUNCTION__);
        }
    }
}


MergeTreeData::DataPartsVector MergeTreeData::getActivePartsToReplace(
    const MergeTreePartInfo & new_part_info,
    const String & new_part_name,
    DataPartPtr & out_covering_part,
    DataPartsLock & /* data_parts_lock */) const
{
    /// Parts contained in the part are consecutive in data_parts, intersecting the insertion place for the part itself.
    auto it_middle = data_parts_by_state_and_info.lower_bound(DataPartStateAndInfo{DataPartState::Committed, new_part_info});
    auto committed_parts_range = getDataPartsStateRange(DataPartState::Committed);

    /// Go to the left.
    DataPartIteratorByStateAndInfo begin = it_middle;
    while (begin != committed_parts_range.begin())
    {
        auto prev = std::prev(begin);

        if (!new_part_info.contains((*prev)->info))
        {
            if ((*prev)->info.contains(new_part_info))
            {
                out_covering_part = *prev;
                return {};
            }

            if (!new_part_info.isDisjoint((*prev)->info))
                throw Exception("Part " + new_part_name + " intersects previous part " + (*prev)->getNameWithState() +
                    ". It is a bug.", ErrorCodes::LOGICAL_ERROR);

            break;
        }

        begin = prev;
    }

    /// Go to the right.
    DataPartIteratorByStateAndInfo end = it_middle;
    while (end != committed_parts_range.end())
    {
        if ((*end)->info == new_part_info)
            throw Exception("Unexpected duplicate part " + (*end)->getNameWithState() + ". It is a bug.", ErrorCodes::LOGICAL_ERROR);

        if (!new_part_info.contains((*end)->info))
        {
            if ((*end)->info.contains(new_part_info))
            {
                out_covering_part = *end;
                return {};
            }

            if (!new_part_info.isDisjoint((*end)->info))
                throw Exception("Part " + new_part_name + " intersects next part " + (*end)->getNameWithState() +
                    ". It is a bug.", ErrorCodes::LOGICAL_ERROR);

            break;
        }

        ++end;
    }

    return DataPartsVector{begin, end};
}


void MergeTreeData::renameTempPartAndAdd(MutableDataPartPtr & part, SimpleIncrement * increment, Transaction * out_transaction)
{
    auto removed = renameTempPartAndReplace(part, increment, out_transaction);
    if (!removed.empty())
        throw Exception("Added part " + part->name + " covers " + toString(removed.size())
            + " existing part(s) (including " + removed[0]->name + ")", ErrorCodes::LOGICAL_ERROR);
}


void MergeTreeData::renameTempPartAndReplace(
    MutableDataPartPtr & part, SimpleIncrement * increment, Transaction * out_transaction,
    std::unique_lock<std::mutex> & lock, DataPartsVector * out_covered_parts)
{
    if (out_transaction && &out_transaction->data != this)
        throw Exception("MergeTreeData::Transaction for one table cannot be used with another. It is a bug.",
            ErrorCodes::LOGICAL_ERROR);

    part->assertState({DataPartState::Temporary});

    MergeTreePartInfo part_info = part->info;
    String part_name;

    if (DataPartPtr existing_part_in_partition = getAnyPartInPartition(part->info.partition_id, lock))
    {
        if (part->partition.value != existing_part_in_partition->partition.value)
            throw Exception(
                "Partition value mismatch between two parts with the same partition ID. Existing part: "
                + existing_part_in_partition->name + ", newly added part: " + part->name,
                ErrorCodes::CORRUPTED_DATA);
    }

    /** It is important that obtaining new block number and adding that block to parts set is done atomically.
      * Otherwise there is race condition - merge of blocks could happen in interval that doesn't yet contain new part.
      */
    if (increment)
    {
        part_info.min_block = part_info.max_block = increment->get();
        part_info.mutation = 0; /// it's equal to min_block by default
        part_name = part->getNewName(part_info);
    }
    else
        part_name = part->name;

    LOG_TRACE(log, "Renaming temporary part " << part->relative_path << " to " << part_name << ".");

    auto it_duplicate = data_parts_by_info.find(part_info);
    if (it_duplicate != data_parts_by_info.end())
    {
        String message = "Part " + (*it_duplicate)->getNameWithState() + " already exists";

        if ((*it_duplicate)->checkState({DataPartState::Outdated, DataPartState::Deleting}))
            throw Exception(message + ", but it will be deleted soon", ErrorCodes::PART_IS_TEMPORARILY_LOCKED);

        throw Exception(message, ErrorCodes::DUPLICATE_DATA_PART);
    }

    DataPartPtr covering_part;
    DataPartsVector covered_parts = getActivePartsToReplace(part_info, part_name, covering_part, lock);

    if (covering_part)
    {
        LOG_WARNING(log, "Tried to add obsolete part " << part_name << " covered by " << covering_part->getNameWithState());
        return;
    }

    /// All checks are passed. Now we can rename the part on disk.
    /// So, we maintain invariant: if a non-temporary part in filesystem then it is in data_parts
    ///
    /// If out_transaction is null, we commit the part to the active set immediately, else add it to the transaction.
    part->name = part_name;
    part->info = part_info;
    part->is_temp = false;
    part->state = DataPartState::PreCommitted;
    part->renameTo(part_name);

    auto part_it = data_parts_indexes.insert(part).first;

    if (out_transaction)
    {
        out_transaction->precommitted_parts.insert(part);
    }
    else
    {
        auto current_time = time(nullptr);
        for (const DataPartPtr & covered_part : covered_parts)
        {
            covered_part->remove_time.store(current_time, std::memory_order_relaxed);
            modifyPartState(covered_part, DataPartState::Outdated);
            removePartContributionToColumnSizes(covered_part);
        }

        modifyPartState(part_it, DataPartState::Committed);
        addPartContributionToColumnSizes(part);
    }

    if (out_covered_parts)
    {
        for (DataPartPtr & covered_part : covered_parts)
            out_covered_parts->emplace_back(std::move(covered_part));
    }
}

MergeTreeData::DataPartsVector MergeTreeData::renameTempPartAndReplace(
    MutableDataPartPtr & part, SimpleIncrement * increment, Transaction * out_transaction)
{
    if (out_transaction && &out_transaction->data != this)
        throw Exception("MergeTreeData::Transaction for one table cannot be used with another. It is a bug.",
            ErrorCodes::LOGICAL_ERROR);

    DataPartsVector covered_parts;
    {
        auto lock = lockParts();
        renameTempPartAndReplace(part, increment, out_transaction, lock, &covered_parts);
    }
    return covered_parts;
}

void MergeTreeData::removePartsFromWorkingSet(const MergeTreeData::DataPartsVector & remove, bool clear_without_timeout, DataPartsLock & /*acquired_lock*/)
{
    auto remove_time = clear_without_timeout ? 0 : time(nullptr);

    for (const DataPartPtr & part : remove)
    {
        if (part->state == IMergeTreeDataPart::State::Committed)
            removePartContributionToColumnSizes(part);

        if (part->state == IMergeTreeDataPart::State::Committed || clear_without_timeout)
            part->remove_time.store(remove_time, std::memory_order_relaxed);

        if (part->state != IMergeTreeDataPart::State::Outdated)
            modifyPartState(part,IMergeTreeDataPart::State::Outdated);
    }
}

void MergeTreeData::removePartsFromWorkingSet(const DataPartsVector & remove, bool clear_without_timeout, DataPartsLock * acquired_lock)
{
    auto lock = (acquired_lock) ? DataPartsLock() : lockParts();

    for (auto & part : remove)
    {
        if (!data_parts_by_info.count(part->info))
            throw Exception("Part " + part->getNameWithState() + " not found in data_parts", ErrorCodes::LOGICAL_ERROR);

        part->assertState({DataPartState::PreCommitted, DataPartState::Committed, DataPartState::Outdated});
    }

    removePartsFromWorkingSet(remove, clear_without_timeout, lock);
}

MergeTreeData::DataPartsVector MergeTreeData::removePartsInRangeFromWorkingSet(const MergeTreePartInfo & drop_range, bool clear_without_timeout,
                                                                               bool skip_intersecting_parts, DataPartsLock & lock)
{
    DataPartsVector parts_to_remove;

    if (drop_range.min_block > drop_range.max_block)
        return parts_to_remove;

    auto partition_range = getDataPartsPartitionRange(drop_range.partition_id);

    for (const DataPartPtr & part : partition_range)
    {
        if (part->info.partition_id != drop_range.partition_id)
            throw Exception("Unexpected partition_id of part " + part->name + ". This is a bug.", ErrorCodes::LOGICAL_ERROR);

        if (part->info.min_block < drop_range.min_block)
        {
            if (drop_range.min_block <= part->info.max_block)
            {
                /// Intersect left border
                String error = "Unexpected merged part " + part->name + " intersecting drop range " + drop_range.getPartName();
                if (!skip_intersecting_parts)
                    throw Exception(error, ErrorCodes::LOGICAL_ERROR);

                LOG_WARNING(log, error);
            }

            continue;
        }

        /// Stop on new parts
        if (part->info.min_block > drop_range.max_block)
            break;

        if (part->info.min_block <= drop_range.max_block && drop_range.max_block < part->info.max_block)
        {
            /// Intersect right border
            String error = "Unexpected merged part " + part->name + " intersecting drop range " + drop_range.getPartName();
            if (!skip_intersecting_parts)
                throw Exception(error, ErrorCodes::LOGICAL_ERROR);

            LOG_WARNING(log, error);
            continue;
        }

        if (part->state != DataPartState::Deleting)
            parts_to_remove.emplace_back(part);
    }

    removePartsFromWorkingSet(parts_to_remove, clear_without_timeout, lock);

    return parts_to_remove;
}

void MergeTreeData::forgetPartAndMoveToDetached(const MergeTreeData::DataPartPtr & part_to_detach, const String & prefix, bool
restore_covered)
{
    LOG_INFO(log, "Renaming " << part_to_detach->relative_path << " to " << prefix << part_to_detach->name << " and forgiving it.");

    auto lock = lockParts();

    auto it_part = data_parts_by_info.find(part_to_detach->info);
    if (it_part == data_parts_by_info.end())
        throw Exception("No such data part " + part_to_detach->getNameWithState(), ErrorCodes::NO_SUCH_DATA_PART);

    /// What if part_to_detach is a reference to *it_part? Make a new owner just in case.
    DataPartPtr part = *it_part;

    if (part->state == DataPartState::Committed)
        removePartContributionToColumnSizes(part);
    modifyPartState(it_part, DataPartState::Deleting);

    part->renameToDetached(prefix);

    data_parts_indexes.erase(it_part);

    if (restore_covered && part->info.level == 0)
    {
        LOG_WARNING(log, "Will not recover parts covered by zero-level part " << part->name);
        return;
    }

    if (restore_covered)
    {
        Strings restored;
        bool error = false;
        String error_parts;

        Int64 pos = part->info.min_block;

        auto is_appropriate_state = [] (DataPartState state)
        {
            return state == DataPartState::Committed || state == DataPartState::Outdated;
        };

        auto update_error = [&] (DataPartIteratorByInfo it)
        {
            error = true;
            error_parts += (*it)->getNameWithState() + " ";
        };

        auto it_middle = data_parts_by_info.lower_bound(part->info);

        /// Restore the leftmost part covered by the part
        if (it_middle != data_parts_by_info.begin())
        {
            auto it = std::prev(it_middle);

            if (part->contains(**it) && is_appropriate_state((*it)->state))
            {
                /// Maybe, we must consider part level somehow
                if ((*it)->info.min_block != part->info.min_block)
                    update_error(it);

                if ((*it)->state != DataPartState::Committed)
                {
                    addPartContributionToColumnSizes(*it);
                    modifyPartState(it, DataPartState::Committed); // iterator is not invalidated here
                }

                pos = (*it)->info.max_block + 1;
                restored.push_back((*it)->name);
            }
            else
                update_error(it);
        }
        else
            error = true;

        /// Restore "right" parts
        for (auto it = it_middle; it != data_parts_by_info.end() && part->contains(**it); ++it)
        {
            if ((*it)->info.min_block < pos)
                continue;

            if (!is_appropriate_state((*it)->state))
            {
                update_error(it);
                continue;
            }

            if ((*it)->info.min_block > pos)
                update_error(it);

            if ((*it)->state != DataPartState::Committed)
            {
                addPartContributionToColumnSizes(*it);
                modifyPartState(it, DataPartState::Committed);
            }

            pos = (*it)->info.max_block + 1;
            restored.push_back((*it)->name);
        }

        if (pos != part->info.max_block + 1)
            error = true;

        for (const String & name : restored)
        {
            LOG_INFO(log, "Activated part " << name);
        }

        if (error)
        {
            LOG_ERROR(log, "The set of parts restored in place of " << part->name << " looks incomplete."
                           << " There might or might not be a data loss."
                           << (error_parts.empty() ? "" : " Suspicious parts: " + error_parts));
        }
    }
}


void MergeTreeData::tryRemovePartImmediately(DataPartPtr && part)
{
    DataPartPtr part_to_delete;
    {
        auto lock = lockParts();

        LOG_TRACE(log, "Trying to immediately remove part " << part->getNameWithState());

        auto it = data_parts_by_info.find(part->info);
        if (it == data_parts_by_info.end() || (*it).get() != part.get())
            throw Exception("Part " + part->name + " doesn't exist", ErrorCodes::LOGICAL_ERROR);

        part.reset();

        if (!((*it)->state == DataPartState::Outdated && it->unique()))
            return;

        modifyPartState(it, DataPartState::Deleting);
        part_to_delete = *it;
    }

    try
    {
        part_to_delete->remove();
    }
    catch (...)
    {
        rollbackDeletingParts({part_to_delete});
        throw;
    }

    removePartsFinally({part_to_delete});
    LOG_TRACE(log, "Removed part " << part_to_delete->name);
}


size_t MergeTreeData::getTotalActiveSizeInBytes() const
{
    size_t res = 0;
    {
        auto lock = lockParts();

        for (auto & part : getDataPartsStateRange(DataPartState::Committed))
            res += part->bytes_on_disk;
    }

    return res;
}


size_t MergeTreeData::getTotalActiveSizeInRows() const
{
    size_t res = 0;
    {
        auto lock = lockParts();

        for (auto & part : getDataPartsStateRange(DataPartState::Committed))
            res += part->rows_count;
    }

    return res;
}


size_t MergeTreeData::getPartsCount() const
{
    auto lock = lockParts();

    size_t res = 0;
    for (const auto & part [[maybe_unused]] : getDataPartsStateRange(DataPartState::Committed))
        ++res;

    return res;
}


size_t MergeTreeData::getMaxPartsCountForPartition() const
{
    auto lock = lockParts();

    size_t res = 0;
    size_t cur_count = 0;
    const String * cur_partition_id = nullptr;

    for (const auto & part : getDataPartsStateRange(DataPartState::Committed))
    {
        if (cur_partition_id && part->info.partition_id == *cur_partition_id)
        {
            ++cur_count;
        }
        else
        {
            cur_partition_id = &part->info.partition_id;
            cur_count = 1;
        }

        res = std::max(res, cur_count);
    }

    return res;
}


std::optional<Int64> MergeTreeData::getMinPartDataVersion() const
{
    auto lock = lockParts();

    std::optional<Int64> result;
    for (const auto & part : getDataPartsStateRange(DataPartState::Committed))
    {
        if (!result || *result > part->info.getDataVersion())
            result = part->info.getDataVersion();
    }

    return result;
}


void MergeTreeData::delayInsertOrThrowIfNeeded(Poco::Event * until) const
{
    const auto settings = getSettings();
    const size_t parts_count_in_total = getPartsCount();
    if (parts_count_in_total >= settings->max_parts_in_total)
    {
        ProfileEvents::increment(ProfileEvents::RejectedInserts);
        throw Exception("Too many parts (" + toString(parts_count_in_total) + ") in all partitions in total. This indicates wrong choice of partition key. The threshold can be modified with 'max_parts_in_total' setting in <merge_tree> element in config.xml or with per-table setting.", ErrorCodes::TOO_MANY_PARTS);
    }

    const size_t parts_count_in_partition = getMaxPartsCountForPartition();
    if (parts_count_in_partition < settings->parts_to_delay_insert)
        return;

    if (parts_count_in_partition >= settings->parts_to_throw_insert)
    {
        ProfileEvents::increment(ProfileEvents::RejectedInserts);
        throw Exception("Too many parts (" + toString(parts_count_in_partition) + "). Merges are processing significantly slower than inserts.", ErrorCodes::TOO_MANY_PARTS);
    }

    const size_t max_k = settings->parts_to_throw_insert - settings->parts_to_delay_insert; /// always > 0
    const size_t k = 1 + parts_count_in_partition - settings->parts_to_delay_insert; /// from 1 to max_k
    const double delay_milliseconds = ::pow(settings->max_delay_to_insert * 1000, static_cast<double>(k) / max_k);

    ProfileEvents::increment(ProfileEvents::DelayedInserts);
    ProfileEvents::increment(ProfileEvents::DelayedInsertsMilliseconds, delay_milliseconds);

    CurrentMetrics::Increment metric_increment(CurrentMetrics::DelayedInserts);

    LOG_INFO(log, "Delaying inserting block by "
        << std::fixed << std::setprecision(4) << delay_milliseconds << " ms. because there are " << parts_count_in_partition << " parts");

    if (until)
        until->tryWait(delay_milliseconds);
    else
        std::this_thread::sleep_for(std::chrono::milliseconds(static_cast<size_t>(delay_milliseconds)));
}

void MergeTreeData::throwInsertIfNeeded() const
{
    const auto settings = getSettings();
    const size_t parts_count_in_total = getPartsCount();
    if (parts_count_in_total >= settings->max_parts_in_total)
    {
        ProfileEvents::increment(ProfileEvents::RejectedInserts);
        throw Exception("Too many parts (" + toString(parts_count_in_total) + ") in all partitions in total. This indicates wrong choice of partition key. The threshold can be modified with 'max_parts_in_total' setting in <merge_tree> element in config.xml or with per-table setting.", ErrorCodes::TOO_MANY_PARTS);
    }

    const size_t parts_count_in_partition = getMaxPartsCountForPartition();

    if (parts_count_in_partition >= settings->parts_to_throw_insert)
    {
        ProfileEvents::increment(ProfileEvents::RejectedInserts);
        throw Exception("Too many parts (" + toString(parts_count_in_partition) + "). Merges are processing significantly slower than inserts.", ErrorCodes::TOO_MANY_PARTS);
    }
}

MergeTreeData::DataPartPtr MergeTreeData::getActiveContainingPart(
    const MergeTreePartInfo & part_info, MergeTreeData::DataPartState state, DataPartsLock & /*lock*/) const
{
    auto current_state_parts_range = getDataPartsStateRange(state);

    /// The part can be covered only by the previous or the next one in data_parts.
    auto it = data_parts_by_state_and_info.lower_bound(DataPartStateAndInfo{state, part_info});

    if (it != current_state_parts_range.end())
    {
        if ((*it)->info == part_info)
            return *it;
        if ((*it)->info.contains(part_info))
            return *it;
    }

    if (it != current_state_parts_range.begin())
    {
        --it;
        if ((*it)->info.contains(part_info))
            return *it;
    }

    return nullptr;
}

void MergeTreeData::swapActivePart(MergeTreeData::DataPartPtr part_copy)
{
    auto lock = lockParts();
    for (auto original_active_part : getDataPartsStateRange(DataPartState::Committed))
    {
        if (part_copy->name == original_active_part->name)
        {
            auto active_part_it = data_parts_by_info.find(original_active_part->info);
            if (active_part_it == data_parts_by_info.end())
                throw Exception("Cannot swap part '" + part_copy->name + "', no such active part.", ErrorCodes::NO_SUCH_DATA_PART);

            modifyPartState(original_active_part, DataPartState::DeleteOnDestroy);
            data_parts_indexes.erase(active_part_it);

            auto part_it = data_parts_indexes.insert(part_copy).first;
            modifyPartState(part_it, DataPartState::Committed);

            Poco::Path marker_path(Poco::Path(original_active_part->getFullPath()), DELETE_ON_DESTROY_MARKER_PATH);
            try
            {
                Poco::File(marker_path).createFile();
            }
            catch (Poco::Exception & e)
            {
                LOG_ERROR(log, e.what() << " (while creating DeleteOnDestroy marker: " + backQuote(marker_path.toString()) + ")");
            }
            return;
        }
    }
    throw Exception("Cannot swap part '" + part_copy->name + "', no such active part.", ErrorCodes::NO_SUCH_DATA_PART);
}


MergeTreeData::DataPartPtr MergeTreeData::getActiveContainingPart(const MergeTreePartInfo & part_info) const
{
    auto lock = lockParts();
    return getActiveContainingPart(part_info, DataPartState::Committed, lock);
}

MergeTreeData::DataPartPtr MergeTreeData::getActiveContainingPart(const String & part_name) const
{
    auto part_info = MergeTreePartInfo::fromPartName(part_name, format_version);
    return getActiveContainingPart(part_info);
}

MergeTreeData::DataPartsVector MergeTreeData::getDataPartsVectorInPartition(MergeTreeData::DataPartState state, const String & partition_id)
{
    DataPartStateAndPartitionID state_with_partition{state, partition_id};

    auto lock = lockParts();
    return DataPartsVector(
        data_parts_by_state_and_info.lower_bound(state_with_partition),
        data_parts_by_state_and_info.upper_bound(state_with_partition));
}


MergeTreeData::DataPartPtr MergeTreeData::getPartIfExists(const MergeTreePartInfo & part_info, const MergeTreeData::DataPartStates & valid_states)
{
    auto lock = lockParts();

    auto it = data_parts_by_info.find(part_info);
    if (it == data_parts_by_info.end())
        return nullptr;

    for (auto state : valid_states)
    {
        if ((*it)->state == state)
            return *it;
    }

    return nullptr;
}

MergeTreeData::DataPartPtr MergeTreeData::getPartIfExists(const String & part_name, const MergeTreeData::DataPartStates & valid_states)
{
    return getPartIfExists(MergeTreePartInfo::fromPartName(part_name, format_version), valid_states);
}


MergeTreeData::MutableDataPartPtr MergeTreeData::loadPartAndFixMetadata(const DiskPtr & disk, const String & relative_path)
{
    MutableDataPartPtr part = createPart(Poco::Path(relative_path).getFileName(), disk, relative_path);
    loadPartAndFixMetadata(part);
    return part;
}

void MergeTreeData::loadPartAndFixMetadata(MutableDataPartPtr part)
{
    String full_part_path = part->getFullPath();

    /// Earlier the list of  columns was written incorrectly. Delete it and re-create.
    /// But in compact parts we can't get list of columns without this file.
    if (isWidePart(part) && Poco::File(full_part_path + "columns.txt").exists())
        Poco::File(full_part_path + "columns.txt").remove();

    part->loadColumnsChecksumsIndexes(false, true);
    part->modification_time = Poco::File(full_part_path).getLastModified().epochTime();

    /// If the checksums file is not present, calculate the checksums and write them to disk.
    /// Check the data while we are at it.
    if (part->checksums.empty())
    {
        part->checksums = checkDataPart(part, false);
        {
            WriteBufferFromFile out(full_part_path + "checksums.txt.tmp", 4096);
            part->checksums.write(out);
        }

        Poco::File(full_part_path + "checksums.txt.tmp").renameTo(full_part_path + "checksums.txt");
    }
}


void MergeTreeData::calculateColumnSizesImpl()
{
    column_sizes.clear();

    /// Take into account only committed parts
    auto committed_parts_range = getDataPartsStateRange(DataPartState::Committed);
    for (const auto & part : committed_parts_range)
        addPartContributionToColumnSizes(part);
}

void MergeTreeData::addPartContributionToColumnSizes(const DataPartPtr & part)
{
    std::shared_lock<std::shared_mutex> lock(part->columns_lock);

    for (const auto & column : part->getColumns())
    {
        ColumnSize & total_column_size = column_sizes[column.name];
        ColumnSize part_column_size = part->getColumnSize(column.name, *column.type);
        total_column_size.add(part_column_size);
    }
}

void MergeTreeData::removePartContributionToColumnSizes(const DataPartPtr & part)
{
    std::shared_lock<std::shared_mutex> lock(part->columns_lock);

    for (const auto & column : part->getColumns())
    {
        ColumnSize & total_column_size = column_sizes[column.name];
        ColumnSize part_column_size = part->getColumnSize(column.name, *column.type);

        auto log_subtract = [&](size_t & from, size_t value, const char * field)
        {
            if (value > from)
                LOG_ERROR(log, "Possibly incorrect column size subtraction: "
                    << from << " - " << value << " = " << from - value
                    << ", column: " << column.name << ", field: " << field);

            from -= value;
        };

        log_subtract(total_column_size.data_compressed, part_column_size.data_compressed, ".data_compressed");
        log_subtract(total_column_size.data_uncompressed, part_column_size.data_uncompressed, ".data_uncompressed");
        log_subtract(total_column_size.marks, part_column_size.marks, ".marks");
    }
}


void MergeTreeData::freezePartition(const ASTPtr & partition_ast, const String & with_name, const Context & context, TableStructureReadLockHolder &)
{
    std::optional<String> prefix;
    String partition_id;

    if (format_version < MERGE_TREE_DATA_MIN_FORMAT_VERSION_WITH_CUSTOM_PARTITIONING)
    {
        /// Month-partitioning specific - partition value can represent a prefix of the partition to freeze.
        if (const auto * partition_lit = partition_ast->as<ASTPartition &>().value->as<ASTLiteral>())
            prefix = partition_lit->value.getType() == Field::Types::UInt64
                ? toString(partition_lit->value.get<UInt64>())
                : partition_lit->value.safeGet<String>();
        else
            partition_id = getPartitionIDFromQuery(partition_ast, context);
    }
    else
        partition_id = getPartitionIDFromQuery(partition_ast, context);

    if (prefix)
        LOG_DEBUG(log, "Freezing parts with prefix " + *prefix);
    else
        LOG_DEBUG(log, "Freezing parts with partition ID " + partition_id);


    freezePartitionsByMatcher(
        [&prefix, &partition_id](const DataPartPtr & part)
        {
            if (prefix)
                return startsWith(part->info.partition_id, *prefix);
            else
                return part->info.partition_id == partition_id;
        },
        with_name,
        context);
}


void MergeTreeData::movePartitionToDisk(const ASTPtr & partition, const String & name, bool moving_part, const Context & context)
{
    String partition_id;

    if (moving_part)
        partition_id = partition->as<ASTLiteral &>().value.safeGet<String>();
    else
        partition_id = getPartitionIDFromQuery(partition, context);

    DataPartsVector parts;
    if (moving_part)
    {
        auto part_info = MergeTreePartInfo::fromPartName(partition_id, format_version);
        parts.push_back(getActiveContainingPart(part_info));
        if (!parts.back() || parts.back()->name != part_info.getPartName())
            throw Exception("Part " + partition_id + " is not exists or not active", ErrorCodes::NO_SUCH_DATA_PART);
    }
    else
        parts = getDataPartsVectorInPartition(MergeTreeDataPartState::Committed, partition_id);

    auto disk = storage_policy->getDiskByName(name);
    if (!disk)
        throw Exception("Disk " + name + " does not exists on policy " + storage_policy->getName(), ErrorCodes::UNKNOWN_DISK);

    parts.erase(std::remove_if(parts.begin(), parts.end(), [&](auto part_ptr)
        {
            return part_ptr->disk->getName() == disk->getName();
        }), parts.end());

    if (parts.empty())
        throw Exception("Nothing to move", ErrorCodes::NO_SUCH_DATA_PART);

    if (parts.empty())
    {
        String no_parts_to_move_message;
        if (moving_part)
            no_parts_to_move_message = "Part '" + partition_id + "' is already on disk '" + disk->getName() + "'";
        else
            no_parts_to_move_message = "All parts of partition '" + partition_id + "' are already on disk '" + disk->getName() + "'";

        throw Exception(no_parts_to_move_message, ErrorCodes::UNKNOWN_DISK);
    }

    if (!movePartsToSpace(parts, std::static_pointer_cast<Space>(disk)))
        throw Exception("Cannot move parts because moves are manually disabled", ErrorCodes::ABORTED);
}


void MergeTreeData::movePartitionToVolume(const ASTPtr & partition, const String & name, bool moving_part, const Context & context)
{
    String partition_id;

    if (moving_part)
        partition_id = partition->as<ASTLiteral &>().value.safeGet<String>();
    else
        partition_id = getPartitionIDFromQuery(partition, context);

    DataPartsVector parts;
    if (moving_part)
    {
        auto part_info = MergeTreePartInfo::fromPartName(partition_id, format_version);
        parts.emplace_back(getActiveContainingPart(part_info));
        if (!parts.back() || parts.back()->name != part_info.getPartName())
            throw Exception("Part " + partition_id + " is not exists or not active", ErrorCodes::NO_SUCH_DATA_PART);
    }
    else
        parts = getDataPartsVectorInPartition(MergeTreeDataPartState::Committed, partition_id);

    auto volume = storage_policy->getVolumeByName(name);
    if (!volume)
        throw Exception("Volume " + name + " does not exists on policy " + storage_policy->getName(), ErrorCodes::UNKNOWN_DISK);

    if (parts.empty())
        throw Exception("Nothing to move", ErrorCodes::NO_SUCH_DATA_PART);

    parts.erase(std::remove_if(parts.begin(), parts.end(), [&](auto part_ptr)
        {
            for (const auto & disk : volume->disks)
            {
                if (part_ptr->disk->getName() == disk->getName())
                {
                    return true;
                }
            }
            return false;
        }), parts.end());

    if (parts.empty())
    {
        String no_parts_to_move_message;
        if (moving_part)
            no_parts_to_move_message = "Part '" + partition_id + "' is already on volume '" + volume->getName() + "'";
        else
            no_parts_to_move_message = "All parts of partition '" + partition_id + "' are already on volume '" + volume->getName() + "'";

        throw Exception(no_parts_to_move_message, ErrorCodes::UNKNOWN_DISK);
    }

    if (!movePartsToSpace(parts, std::static_pointer_cast<Space>(volume)))
        throw Exception("Cannot move parts because moves are manually disabled", ErrorCodes::ABORTED);
}


String MergeTreeData::getPartitionIDFromQuery(const ASTPtr & ast, const Context & context)
{
    const auto & partition_ast = ast->as<ASTPartition &>();

    if (!partition_ast.value)
        return partition_ast.id;

    if (format_version < MERGE_TREE_DATA_MIN_FORMAT_VERSION_WITH_CUSTOM_PARTITIONING)
    {
        /// Month-partitioning specific - partition ID can be passed in the partition value.
        const auto * partition_lit = partition_ast.value->as<ASTLiteral>();
        if (partition_lit && partition_lit->value.getType() == Field::Types::String)
        {
            String partition_id = partition_lit->value.get<String>();
            if (partition_id.size() != 6 || !std::all_of(partition_id.begin(), partition_id.end(), isNumericASCII))
                throw Exception(
                    "Invalid partition format: " + partition_id + ". Partition should consist of 6 digits: YYYYMM",
                    ErrorCodes::INVALID_PARTITION_VALUE);
            return partition_id;
        }
    }

    /// Re-parse partition key fields using the information about expected field types.

    size_t fields_count = partition_key_sample.columns();
    if (partition_ast.fields_count != fields_count)
        throw Exception(
            "Wrong number of fields in the partition expression: " + toString(partition_ast.fields_count) +
            ", must be: " + toString(fields_count),
            ErrorCodes::INVALID_PARTITION_VALUE);

    const FormatSettings format_settings;
    Row partition_row(fields_count);

    if (fields_count)
    {
        ReadBufferFromMemory left_paren_buf("(", 1);
        ReadBufferFromMemory fields_buf(partition_ast.fields_str.data(), partition_ast.fields_str.size());
        ReadBufferFromMemory right_paren_buf(")", 1);
        ConcatReadBuffer buf({&left_paren_buf, &fields_buf, &right_paren_buf});

        auto input_stream = FormatFactory::instance().getInput("Values", buf, partition_key_sample, context, context.getSettingsRef().max_block_size);

        auto block = input_stream->read();
        if (!block || !block.rows())
            throw Exception(
                "Could not parse partition value: `" + partition_ast.fields_str + "`",
                ErrorCodes::INVALID_PARTITION_VALUE);

        for (size_t i = 0; i < fields_count; ++i)
            block.getByPosition(i).column->get(0, partition_row[i]);
    }

    MergeTreePartition partition(std::move(partition_row));
    String partition_id = partition.getID(*this);

    {
        auto data_parts_lock = lockParts();
        DataPartPtr existing_part_in_partition = getAnyPartInPartition(partition_id, data_parts_lock);
        if (existing_part_in_partition && existing_part_in_partition->partition.value != partition.value)
        {
            WriteBufferFromOwnString buf;
            writeCString("Parsed partition value: ", buf);
            partition.serializeText(*this, buf, format_settings);
            writeCString(" doesn't match partition value for an existing part with the same partition ID: ", buf);
            writeString(existing_part_in_partition->name, buf);
            throw Exception(buf.str(), ErrorCodes::INVALID_PARTITION_VALUE);
        }
    }

    return partition_id;
}

MergeTreeData::DataPartsVector MergeTreeData::getDataPartsVector(const DataPartStates & affordable_states, DataPartStateVector * out_states) const
{
    DataPartsVector res;
    DataPartsVector buf;
    {
        auto lock = lockParts();

        for (auto state : affordable_states)
        {
            std::swap(buf, res);
            res.clear();

            auto range = getDataPartsStateRange(state);
            std::merge(range.begin(), range.end(), buf.begin(), buf.end(), std::back_inserter(res), LessDataPart());
        }

        if (out_states != nullptr)
        {
            out_states->resize(res.size());
            for (size_t i = 0; i < res.size(); ++i)
                (*out_states)[i] = res[i]->state;
        }
    }

    return res;
}

MergeTreeData::DataPartsVector MergeTreeData::getAllDataPartsVector(MergeTreeData::DataPartStateVector * out_states) const
{
    DataPartsVector res;
    {
        auto lock = lockParts();
        res.assign(data_parts_by_info.begin(), data_parts_by_info.end());

        if (out_states != nullptr)
        {
            out_states->resize(res.size());
            for (size_t i = 0; i < res.size(); ++i)
                (*out_states)[i] = res[i]->state;
        }
    }

    return res;
}

std::vector<DetachedPartInfo>
MergeTreeData::getDetachedParts() const
{
    std::vector<DetachedPartInfo> res;

    for (const auto & [path, disk] : getDataPathsWithDisks())
    {
        for (Poco::DirectoryIterator it(path + "detached");
            it != Poco::DirectoryIterator(); ++it)
        {
            auto dir_name = it.name();

            res.emplace_back();
            auto & part = res.back();

            DetachedPartInfo::tryParseDetachedPartName(dir_name, part, format_version);
            part.disk = disk->getName();
        }
    }
    return res;
}

void MergeTreeData::validateDetachedPartName(const String & name) const
{
    if (name.find('/') != std::string::npos || name == "." || name == "..")
        throw DB::Exception("Invalid part name '" + name + "'", ErrorCodes::INCORRECT_FILE_NAME);

    String full_path = getFullPathForPart(name, "detached/");

    if (full_path.empty() || !Poco::File(full_path + name).exists())
        throw DB::Exception("Detached part \"" + name + "\" not found" , ErrorCodes::BAD_DATA_PART_NAME);

    if (startsWith(name, "attaching_") || startsWith(name, "deleting_"))
        throw DB::Exception("Cannot drop part " + name + ": "
                            "most likely it is used by another DROP or ATTACH query.",
                            ErrorCodes::BAD_DATA_PART_NAME);
}

void MergeTreeData::dropDetached(const ASTPtr & partition, bool part, const Context & context)
{
    PartsTemporaryRename renamed_parts(*this, "detached/");

    if (part)
    {
        String part_name = partition->as<ASTLiteral &>().value.safeGet<String>();
        validateDetachedPartName(part_name);
        renamed_parts.addPart(part_name, "deleting_" + part_name);
    }
    else
    {
        String partition_id = getPartitionIDFromQuery(partition, context);
        DetachedPartsInfo detached_parts = getDetachedParts();
        for (const auto & part_info : detached_parts)
            if (part_info.valid_name && part_info.partition_id == partition_id
                && part_info.prefix != "attaching" && part_info.prefix != "deleting")
                renamed_parts.addPart(part_info.dir_name, "deleting_" + part_info.dir_name);
    }

    LOG_DEBUG(log, "Will drop " << renamed_parts.old_and_new_names.size() << " detached parts.");

    renamed_parts.tryRenameAll();

    for (auto & [old_name, new_name] : renamed_parts.old_and_new_names)
    {
        Poco::File(renamed_parts.old_part_name_to_full_path[old_name] + "detached/" + new_name).remove(true);
        LOG_DEBUG(log, "Dropped detached part " << old_name);
        old_name.clear();
    }
}

MergeTreeData::MutableDataPartsVector MergeTreeData::tryLoadPartsToAttach(const ASTPtr & partition, bool attach_part,
        const Context & context, PartsTemporaryRename & renamed_parts)
{
    String source_dir = "detached/";

    std::map<String, DiskPtr> name_to_disk;
    /// Let's compose a list of parts that should be added.
    if (attach_part)
    {
        String part_id = partition->as<ASTLiteral &>().value.safeGet<String>();
        validateDetachedPartName(part_id);
        renamed_parts.addPart(part_id, "attaching_" + part_id);
        if (MergeTreePartInfo::tryParsePartName(part_id, nullptr, format_version))
            name_to_disk[part_id] = getDiskForPart(part_id, source_dir);
    }
    else
    {
        String partition_id = getPartitionIDFromQuery(partition, context);
        LOG_DEBUG(log, "Looking for parts for partition " << partition_id << " in " << source_dir);
        ActiveDataPartSet active_parts(format_version);

        const auto disks = storage_policy->getDisks();
        for (const DiskPtr & disk : disks)
        {
            const auto full_path = getFullPathOnDisk(disk);
            for (Poco::DirectoryIterator it = Poco::DirectoryIterator(full_path + source_dir); it != Poco::DirectoryIterator(); ++it)
            {
                const String & name = it.name();
                MergeTreePartInfo part_info;
                // TODO what if name contains "_tryN" suffix?
                /// Parts with prefix in name (e.g. attaching_1_3_3_0, deleting_1_3_3_0) will be ignored
                if (!MergeTreePartInfo::tryParsePartName(name, &part_info, format_version)
                    || part_info.partition_id != partition_id)
                {
                    continue;
                }
                LOG_DEBUG(log, "Found part " << name);
                active_parts.add(name);
                name_to_disk[name] = disk;
            }
        }
        LOG_DEBUG(log, active_parts.size() << " of them are active");
        /// Inactive parts rename so they can not be attached in case of repeated ATTACH.
        for (const auto & [name, disk] : name_to_disk)
        {
            String containing_part = active_parts.getContainingPart(name);
            if (!containing_part.empty() && containing_part != name)
            {
                auto full_path = getFullPathOnDisk(disk);
                // TODO maybe use PartsTemporaryRename here?
                Poco::File(full_path + source_dir + name)
                    .renameTo(full_path + source_dir + "inactive_" + name);
            }
            else
                renamed_parts.addPart(name, "attaching_" + name);
        }
    }


    /// Try to rename all parts before attaching to prevent race with DROP DETACHED and another ATTACH.
    renamed_parts.tryRenameAll();

    /// Synchronously check that added parts exist and are not broken. We will write checksums.txt if it does not exist.
    LOG_DEBUG(log, "Checking parts");
    MutableDataPartsVector loaded_parts;
    loaded_parts.reserve(renamed_parts.old_and_new_names.size());
    for (const auto & part_names : renamed_parts.old_and_new_names)
    {
        LOG_DEBUG(log, "Checking part " << part_names.second);
        MutableDataPartPtr part = createPart(part_names.first, name_to_disk[part_names.first], source_dir + part_names.second);
        loadPartAndFixMetadata(part);
        loaded_parts.push_back(part);
    }

    return loaded_parts;
}

namespace
{

inline ReservationPtr checkAndReturnReservation(UInt64 expected_size, ReservationPtr reservation)
{
    if (reservation)
        return reservation;

    throw Exception("Cannot reserve " + formatReadableSizeWithBinarySuffix(expected_size) + ", not enough space",
                    ErrorCodes::NOT_ENOUGH_SPACE);
}

}

ReservationPtr MergeTreeData::reserveSpace(UInt64 expected_size) const
{
    expected_size = std::max(RESERVATION_MIN_ESTIMATION_SIZE, expected_size);

    auto reservation = storage_policy->reserve(expected_size);

    return checkAndReturnReservation(expected_size, std::move(reservation));
}

ReservationPtr MergeTreeData::reserveSpace(UInt64 expected_size, SpacePtr space) const
{
    expected_size = std::max(RESERVATION_MIN_ESTIMATION_SIZE, expected_size);

    auto reservation = tryReserveSpace(expected_size, space);

    return checkAndReturnReservation(expected_size, std::move(reservation));
}

ReservationPtr MergeTreeData::tryReserveSpace(UInt64 expected_size, SpacePtr space) const
{
    expected_size = std::max(RESERVATION_MIN_ESTIMATION_SIZE, expected_size);

    return space->reserve(expected_size);
}

ReservationPtr MergeTreeData::reserveSpacePreferringTTLRules(UInt64 expected_size,
        const IMergeTreeDataPart::TTLInfos & ttl_infos,
        time_t time_of_move,
        size_t min_volume_index) const
{
    expected_size = std::max(RESERVATION_MIN_ESTIMATION_SIZE, expected_size);

    ReservationPtr reservation = tryReserveSpacePreferringTTLRules(expected_size, ttl_infos, time_of_move, min_volume_index);

    return checkAndReturnReservation(expected_size, std::move(reservation));
}

ReservationPtr MergeTreeData::tryReserveSpacePreferringTTLRules(UInt64 expected_size,
        const IMergeTreeDataPart::TTLInfos & ttl_infos,
        time_t time_of_move,
        size_t min_volume_index) const
{
    expected_size = std::max(RESERVATION_MIN_ESTIMATION_SIZE, expected_size);

    ReservationPtr reservation;

    auto ttl_entry = selectTTLEntryForTTLInfos(ttl_infos, time_of_move);
    if (ttl_entry)
    {
        SpacePtr destination_ptr = ttl_entry->getDestination(storage_policy);
        if (!destination_ptr)
        {
            if (ttl_entry->destination_type == PartDestinationType::VOLUME)
                LOG_WARNING(log, "Would like to reserve space on volume '"
                        << ttl_entry->destination_name << "' by TTL rule of table '"
                        << log_name << "' but volume was not found");
            else if (ttl_entry->destination_type == PartDestinationType::DISK)
                LOG_WARNING(log, "Would like to reserve space on disk '"
                        << ttl_entry->destination_name << "' by TTL rule of table '"
                        << log_name << "' but disk was not found");
        }
        else
        {
            reservation = destination_ptr->reserve(expected_size);
            if (reservation)
                return reservation;
            else
                if (ttl_entry->destination_type == PartDestinationType::VOLUME)
                    LOG_WARNING(log, "Would like to reserve space on volume '"
                            << ttl_entry->destination_name << "' by TTL rule of table '"
                            << log_name << "' but there is not enough space");
                else if (ttl_entry->destination_type == PartDestinationType::DISK)
                    LOG_WARNING(log, "Would like to reserve space on disk '"
                            << ttl_entry->destination_name << "' by TTL rule of table '"
                            << log_name << "' but there is not enough space");
        }
    }

    reservation = storage_policy->reserve(expected_size, min_volume_index);

    return reservation;
}

SpacePtr MergeTreeData::TTLEntry::getDestination(const StoragePolicyPtr & policy) const
{
    if (destination_type == PartDestinationType::VOLUME)
        return policy->getVolumeByName(destination_name);
    else if (destination_type == PartDestinationType::DISK)
        return policy->getDiskByName(destination_name);
    else
        return {};
}

bool MergeTreeData::TTLEntry::isPartInDestination(const StoragePolicyPtr & policy, const IMergeTreeDataPart & part) const
{
    if (destination_type == PartDestinationType::VOLUME)
    {
        for (const auto & disk : policy->getVolumeByName(destination_name)->disks)
            if (disk->getName() == part.disk->getName())
                return true;
    }
    else if (destination_type == PartDestinationType::DISK)
        return policy->getDiskByName(destination_name)->getName() == part.disk->getName();
    return false;
}

std::optional<MergeTreeData::TTLEntry> MergeTreeData::selectTTLEntryForTTLInfos(
        const IMergeTreeDataPart::TTLInfos & ttl_infos,
        time_t time_of_move) const
{
    time_t max_max_ttl = 0;
    std::vector<DB::MergeTreeData::TTLEntry>::const_iterator best_entry_it;

    auto lock = std::lock_guard(move_ttl_entries_mutex);
    for (auto ttl_entry_it = move_ttl_entries.begin(); ttl_entry_it != move_ttl_entries.end(); ++ttl_entry_it)
    {
        auto ttl_info_it = ttl_infos.moves_ttl.find(ttl_entry_it->result_column);
        /// Prefer TTL rule which went into action last.
        if (ttl_info_it != ttl_infos.moves_ttl.end()
                && ttl_info_it->second.max <= time_of_move
                && max_max_ttl <= ttl_info_it->second.max)
        {
            best_entry_it = ttl_entry_it;
            max_max_ttl = ttl_info_it->second.max;
        }
    }

    return max_max_ttl ? *best_entry_it : std::optional<MergeTreeData::TTLEntry>();
}

MergeTreeData::DataParts MergeTreeData::getDataParts(const DataPartStates & affordable_states) const
{
    DataParts res;
    {
        auto lock = lockParts();
        for (auto state : affordable_states)
        {
            auto range = getDataPartsStateRange(state);
            res.insert(range.begin(), range.end());
        }
    }
    return res;
}

MergeTreeData::DataParts MergeTreeData::getDataParts() const
{
    return getDataParts({DataPartState::Committed});
}

MergeTreeData::DataPartsVector MergeTreeData::getDataPartsVector() const
{
    return getDataPartsVector({DataPartState::Committed});
}

MergeTreeData::DataPartPtr MergeTreeData::getAnyPartInPartition(
    const String & partition_id, DataPartsLock & /*data_parts_lock*/)
{
    auto it = data_parts_by_state_and_info.lower_bound(DataPartStateAndPartitionID{DataPartState::Committed, partition_id});

    if (it != data_parts_by_state_and_info.end() && (*it)->state == DataPartState::Committed && (*it)->info.partition_id == partition_id)
        return *it;

    return nullptr;
}

void MergeTreeData::Transaction::rollback()
{
    if (!isEmpty())
    {
        std::stringstream ss;
        ss << " Removing parts:";
        for (const auto & part : precommitted_parts)
            ss << " " << part->relative_path;
        ss << ".";
        LOG_DEBUG(data.log, "Undoing transaction." << ss.str());

        data.removePartsFromWorkingSet(
            DataPartsVector(precommitted_parts.begin(), precommitted_parts.end()),
            /* clear_without_timeout = */ true);
    }

    clear();
}

MergeTreeData::DataPartsVector MergeTreeData::Transaction::commit(MergeTreeData::DataPartsLock * acquired_parts_lock)
{
    DataPartsVector total_covered_parts;

    if (!isEmpty())
    {
        auto parts_lock = acquired_parts_lock ? MergeTreeData::DataPartsLock() : data.lockParts();
        auto owing_parts_lock = acquired_parts_lock ? acquired_parts_lock : &parts_lock;

        auto current_time = time(nullptr);
        for (const DataPartPtr & part : precommitted_parts)
        {
            DataPartPtr covering_part;
            DataPartsVector covered_parts = data.getActivePartsToReplace(part->info, part->name, covering_part, *owing_parts_lock);
            if (covering_part)
            {
                LOG_WARNING(data.log, "Tried to commit obsolete part " << part->name
                    << " covered by " << covering_part->getNameWithState());

                part->remove_time.store(0, std::memory_order_relaxed); /// The part will be removed without waiting for old_parts_lifetime seconds.
                data.modifyPartState(part, DataPartState::Outdated);
            }
            else
            {
                total_covered_parts.insert(total_covered_parts.end(), covered_parts.begin(), covered_parts.end());
                for (const DataPartPtr & covered_part : covered_parts)
                {
                    covered_part->remove_time.store(current_time, std::memory_order_relaxed);
                    data.modifyPartState(covered_part, DataPartState::Outdated);
                    data.removePartContributionToColumnSizes(covered_part);
                }

                data.modifyPartState(part, DataPartState::Committed);
                data.addPartContributionToColumnSizes(part);
            }
        }
    }

    clear();

    return total_covered_parts;
}

bool MergeTreeData::isPrimaryOrMinMaxKeyColumnPossiblyWrappedInFunctions(const ASTPtr & node) const
{
    const String column_name = node->getColumnName();

    for (const auto & name : primary_key_columns)
        if (column_name == name)
            return true;

    for (const auto & name : minmax_idx_columns)
        if (column_name == name)
            return true;

    if (const auto * func = node->as<ASTFunction>())
        if (func->arguments->children.size() == 1)
            return isPrimaryOrMinMaxKeyColumnPossiblyWrappedInFunctions(func->arguments->children.front());

    return false;
}

bool MergeTreeData::mayBenefitFromIndexForIn(const ASTPtr & left_in_operand, const Context &) const
{
    /// Make sure that the left side of the IN operator contain part of the key.
    /// If there is a tuple on the left side of the IN operator, at least one item of the tuple
    ///  must be part of the key (probably wrapped by a chain of some acceptable functions).
    const auto * left_in_operand_tuple = left_in_operand->as<ASTFunction>();
    if (left_in_operand_tuple && left_in_operand_tuple->name == "tuple")
    {
        for (const auto & item : left_in_operand_tuple->arguments->children)
        {
            if (isPrimaryOrMinMaxKeyColumnPossiblyWrappedInFunctions(item))
                return true;
            for (const auto & index : skip_indices)
                if (index->mayBenefitFromIndexForIn(item))
                    return true;
        }
        /// The tuple itself may be part of the primary key, so check that as a last resort.
        return isPrimaryOrMinMaxKeyColumnPossiblyWrappedInFunctions(left_in_operand);
    }
    else
    {
        for (const auto & index : skip_indices)
            if (index->mayBenefitFromIndexForIn(left_in_operand))
                return true;

        return isPrimaryOrMinMaxKeyColumnPossiblyWrappedInFunctions(left_in_operand);
    }
}

MergeTreeData & MergeTreeData::checkStructureAndGetMergeTreeData(IStorage * source_table) const
{
    MergeTreeData * src_data = dynamic_cast<MergeTreeData *>(source_table);
    if (!src_data)
        throw Exception("Table " + source_table->getStorageID().getNameForLogs() +
                        " supports attachPartitionFrom only for MergeTree family of table engines."
                        " Got " + source_table->getName(), ErrorCodes::NOT_IMPLEMENTED);

    if (getColumns().getAllPhysical().sizeOfDifference(src_data->getColumns().getAllPhysical()))
        throw Exception("Tables have different structure", ErrorCodes::INCOMPATIBLE_COLUMNS);

    auto query_to_string = [] (const ASTPtr & ast)
    {
        return ast ? queryToString(ast) : "";
    };

    if (query_to_string(order_by_ast) != query_to_string(src_data->order_by_ast))
        throw Exception("Tables have different ordering", ErrorCodes::BAD_ARGUMENTS);

    if (query_to_string(partition_by_ast) != query_to_string(src_data->partition_by_ast))
        throw Exception("Tables have different partition key", ErrorCodes::BAD_ARGUMENTS);

    if (format_version != src_data->format_version)
        throw Exception("Tables have different format_version", ErrorCodes::BAD_ARGUMENTS);

    return *src_data;
}

MergeTreeData & MergeTreeData::checkStructureAndGetMergeTreeData(const StoragePtr & source_table) const
{
    return checkStructureAndGetMergeTreeData(source_table.get());
}

MergeTreeData::MutableDataPartPtr MergeTreeData::cloneAndLoadDataPartOnSameDisk(const MergeTreeData::DataPartPtr & src_part,
                                                                                const String & tmp_part_prefix,
                                                                                const MergeTreePartInfo & dst_part_info)
{
    String dst_part_name = src_part->getNewName(dst_part_info);
    String tmp_dst_part_name = tmp_part_prefix + dst_part_name;

    auto reservation = reserveSpace(src_part->bytes_on_disk, src_part->disk);
    String dst_part_path = getFullPathOnDisk(reservation->getDisk());
    Poco::Path dst_part_absolute_path = Poco::Path(dst_part_path + tmp_dst_part_name).absolute();
    Poco::Path src_part_absolute_path = Poco::Path(src_part->getFullPath()).absolute();

    if (Poco::File(dst_part_absolute_path).exists())
        throw Exception("Part in " + dst_part_absolute_path.toString() + " already exists", ErrorCodes::DIRECTORY_ALREADY_EXISTS);

    LOG_DEBUG(log, "Cloning part " << src_part_absolute_path.toString() << " to " << dst_part_absolute_path.toString());
    localBackup(src_part_absolute_path, dst_part_absolute_path);

    auto dst_data_part = createPart(dst_part_name, dst_part_info, reservation->getDisk(), tmp_dst_part_name);

    dst_data_part->is_temp = true;

    dst_data_part->loadColumnsChecksumsIndexes(require_part_metadata, true);
    dst_data_part->modification_time = Poco::File(dst_part_absolute_path).getLastModified().epochTime();
    return dst_data_part;
}

String MergeTreeData::getFullPathOnDisk(const DiskPtr & disk) const
{
    return disk->getPath() + relative_data_path;
}


DiskPtr MergeTreeData::getDiskForPart(const String & part_name, const String & relative_path) const
{
    const auto disks = storage_policy->getDisks();
    for (const DiskPtr & disk : disks)
    {
        const auto disk_path = getFullPathOnDisk(disk);
        for (Poco::DirectoryIterator it = Poco::DirectoryIterator(disk_path + relative_path); it != Poco::DirectoryIterator(); ++it)
            if (it.name() == part_name)
                return disk;
    }
    return nullptr;
}


String MergeTreeData::getFullPathForPart(const String & part_name, const String & relative_path) const
{
    auto disk = getDiskForPart(part_name, relative_path);
    if (disk)
        return getFullPathOnDisk(disk) + relative_path;
    return "";
}

Strings MergeTreeData::getDataPaths() const
{
    Strings res;
    auto disks = storage_policy->getDisks();
    for (const auto & disk : disks)
        res.push_back(getFullPathOnDisk(disk));
    return res;
}

MergeTreeData::PathsWithDisks MergeTreeData::getDataPathsWithDisks() const
{
    PathsWithDisks res;
    auto disks = storage_policy->getDisks();
    for (const auto & disk : disks)
        res.emplace_back(getFullPathOnDisk(disk), disk);
    return res;
}

void MergeTreeData::freezePartitionsByMatcher(MatcherFn matcher, const String & with_name, const Context & context)
{
    String clickhouse_path = Poco::Path(context.getPath()).makeAbsolute().toString();
    String default_shadow_path = clickhouse_path + "shadow/";
    Poco::File(default_shadow_path).createDirectories();
    auto increment = Increment(default_shadow_path + "increment.txt").get(true);

    /// Acquire a snapshot of active data parts to prevent removing while doing backup.
    const auto data_parts = getDataParts();

    size_t parts_processed = 0;
    for (const auto & part : data_parts)
    {
        if (!matcher(part))
            continue;

        String shadow_path = part->disk->getPath() + "shadow/";

        Poco::File(shadow_path).createDirectories();
        String backup_path = shadow_path
            + (!with_name.empty()
                ? escapeForFileName(with_name)
                : toString(increment))
            + "/";

        LOG_DEBUG(log, "Freezing part " << part->name << " snapshot will be placed at " + backup_path);

        String part_absolute_path = Poco::Path(part->getFullPath()).absolute().toString();
        String backup_part_absolute_path = backup_path
            + relative_data_path
            + part->relative_path;
        localBackup(part_absolute_path, backup_part_absolute_path);
        part->is_frozen.store(true, std::memory_order_relaxed);
        ++parts_processed;
    }

    LOG_DEBUG(log, "Freezed " << parts_processed << " parts");
}

bool MergeTreeData::canReplacePartition(const DataPartPtr & src_part) const
{
    const auto settings = getSettings();

    if (!settings->enable_mixed_granularity_parts || settings->index_granularity_bytes == 0)
    {
        if (!canUseAdaptiveGranularity() && src_part->index_granularity_info.is_adaptive)
            return false;
        if (canUseAdaptiveGranularity() && !src_part->index_granularity_info.is_adaptive)
            return false;
    }
    return true;
}

void MergeTreeData::writePartLog(
    PartLogElement::Type type,
    const ExecutionStatus & execution_status,
    UInt64 elapsed_ns,
    const String & new_part_name,
    const DataPartPtr & result_part,
    const DataPartsVector & source_parts,
    const MergeListEntry * merge_entry)
try
{
    auto table_id = getStorageID();
    auto part_log = global_context.getPartLog(table_id.database_name);
    if (!part_log)
        return;

    PartLogElement part_log_elem;

    part_log_elem.event_type = type;

    part_log_elem.error = static_cast<UInt16>(execution_status.code);
    part_log_elem.exception = execution_status.message;

    part_log_elem.event_time = time(nullptr);
    /// TODO: Stop stopwatch in outer code to exclude ZK timings and so on
    part_log_elem.duration_ms = elapsed_ns / 1000000;

    part_log_elem.database_name = table_id.database_name;
    part_log_elem.table_name = table_id.table_name;
    part_log_elem.partition_id = MergeTreePartInfo::fromPartName(new_part_name, format_version).partition_id;
    part_log_elem.part_name = new_part_name;

    if (result_part)
    {
        part_log_elem.path_on_disk = result_part->getFullPath();
        part_log_elem.bytes_compressed_on_disk = result_part->bytes_on_disk;
        part_log_elem.rows = result_part->rows_count;
    }

    part_log_elem.source_part_names.reserve(source_parts.size());
    for (const auto & source_part : source_parts)
        part_log_elem.source_part_names.push_back(source_part->name);

    if (merge_entry)
    {
        part_log_elem.rows_read = (*merge_entry)->rows_read;
        part_log_elem.bytes_read_uncompressed = (*merge_entry)->bytes_read_uncompressed;

        part_log_elem.rows = (*merge_entry)->rows_written;
        part_log_elem.bytes_uncompressed = (*merge_entry)->bytes_written_uncompressed;
    }

    part_log->add(part_log_elem);
}
catch (...)
{
    tryLogCurrentException(log, __PRETTY_FUNCTION__);
}

MergeTreeData::CurrentlyMovingPartsTagger::CurrentlyMovingPartsTagger(MergeTreeMovingParts && moving_parts_, MergeTreeData & data_)
    : parts_to_move(std::move(moving_parts_)), data(data_)
{
    for (const auto & moving_part : parts_to_move)
        if (!data.currently_moving_parts.emplace(moving_part.part).second)
            throw Exception("Cannot move part '" + moving_part.part->name + "'. It's already moving.", ErrorCodes::LOGICAL_ERROR);
}

MergeTreeData::CurrentlyMovingPartsTagger::~CurrentlyMovingPartsTagger()
{
    std::lock_guard lock(data.moving_parts_mutex);
    for (const auto & moving_part : parts_to_move)
    {
        /// Something went completely wrong
        if (!data.currently_moving_parts.count(moving_part.part))
            std::terminate();
        data.currently_moving_parts.erase(moving_part.part);
    }
}

bool MergeTreeData::selectPartsAndMove()
{
    if (parts_mover.moves_blocker.isCancelled())
        return false;

    auto moving_tagger = selectPartsForMove();
    if (moving_tagger.parts_to_move.empty())
        return false;

    return moveParts(std::move(moving_tagger));
}

bool MergeTreeData::areBackgroundMovesNeeded() const
{
    auto policy = storage_policy;

    if (policy->getVolumes().size() > 1)
        return true;

    if (policy->getVolumes().size() == 1 && policy->getVolumes()[0]->disks.size() > 1 && move_ttl_entries.size() > 0)
        return true;

    return false;
}

bool MergeTreeData::movePartsToSpace(const DataPartsVector & parts, SpacePtr space)
{
    if (parts_mover.moves_blocker.isCancelled())
        return false;

    auto moving_tagger = checkPartsForMove(parts, space);
    if (moving_tagger.parts_to_move.empty())
        return false;

    return moveParts(std::move(moving_tagger));
}

MergeTreeData::CurrentlyMovingPartsTagger MergeTreeData::selectPartsForMove()
{
    MergeTreeMovingParts parts_to_move;

    auto can_move = [this](const DataPartPtr & part, String * reason) -> bool
    {
        if (partIsAssignedToBackgroundOperation(part))
        {
            *reason = "part already assigned to background operation.";
            return false;
        }
        if (currently_moving_parts.count(part))
        {
            *reason = "part is already moving.";
            return false;
        }

        return true;
    };

    std::lock_guard moving_lock(moving_parts_mutex);

    parts_mover.selectPartsForMove(parts_to_move, can_move, moving_lock);
    return CurrentlyMovingPartsTagger(std::move(parts_to_move), *this);
}

MergeTreeData::CurrentlyMovingPartsTagger MergeTreeData::checkPartsForMove(const DataPartsVector & parts, SpacePtr space)
{
    std::lock_guard moving_lock(moving_parts_mutex);

    MergeTreeMovingParts parts_to_move;
    for (const auto & part : parts)
    {
        auto reservation = space->reserve(part->bytes_on_disk);
        if (!reservation)
            throw Exception("Move is not possible. Not enough space on '" + space->getName() + "'", ErrorCodes::NOT_ENOUGH_SPACE);

        auto reserved_disk = reservation->getDisk();
        String path_to_clone = getFullPathOnDisk(reserved_disk);

        if (Poco::File(path_to_clone + part->name).exists())
            throw Exception(
                "Move is not possible: " + path_to_clone + part->name + " already exists",
                ErrorCodes::DIRECTORY_ALREADY_EXISTS);

        if (currently_moving_parts.count(part) || partIsAssignedToBackgroundOperation(part))
            throw Exception(
                "Cannot move part '" + part->name + "' because it's participating in background process",
                ErrorCodes::PART_IS_TEMPORARILY_LOCKED);

        parts_to_move.emplace_back(part, std::move(reservation));
    }
    return CurrentlyMovingPartsTagger(std::move(parts_to_move), *this);
}

bool MergeTreeData::moveParts(CurrentlyMovingPartsTagger && moving_tagger)
{
    LOG_INFO(log, "Got " << moving_tagger.parts_to_move.size() << " parts to move.");

    for (const auto & moving_part : moving_tagger.parts_to_move)
    {
        Stopwatch stopwatch;
        DataPartPtr cloned_part;

        auto write_part_log = [&](const ExecutionStatus & execution_status)
        {
            writePartLog(
                PartLogElement::Type::MOVE_PART,
                execution_status,
                stopwatch.elapsed(),
                moving_part.part->name,
                cloned_part,
                {moving_part.part},
                nullptr);
        };

        try
        {
            cloned_part = parts_mover.clonePart(moving_part);
            parts_mover.swapClonedPart(cloned_part);
            write_part_log({});
        }
        catch (...)
        {
            write_part_log(ExecutionStatus::fromCurrentException());
            if (cloned_part)
                cloned_part->remove();

            throw;
        }
    }
    return true;
}

ColumnDependencies MergeTreeData::getColumnDependencies(const NameSet & updated_columns) const
{
    if (updated_columns.empty())
        return {};

    ColumnDependencies res;

    NameSet indices_columns;
    NameSet required_ttl_columns;
    NameSet updated_ttl_columns;

    auto add_dependent_columns = [&updated_columns](const auto & expression, auto & to_set)
    {
        auto requiered_columns = expression->getRequiredColumns();
        for (const auto & dependency : requiered_columns)
        {
            if (updated_columns.count(dependency))
            {
                to_set.insert(requiered_columns.begin(), requiered_columns.end());
                return true;
            }
        }

        return false;
    };

    for (const auto & index : skip_indices)
        add_dependent_columns(index->expr, indices_columns);

    if (hasRowsTTL())
    {
        if (add_dependent_columns(rows_ttl_entry.expression, required_ttl_columns))
        {
            /// Filter all columns, if rows TTL expression have to be recalculated.
            for (const auto & column : getColumns().getAllPhysical())
                updated_ttl_columns.insert(column.name);
        }
    }

    for (const auto & [name, entry] : column_ttl_entries_by_name)
    {
        if (add_dependent_columns(entry.expression, required_ttl_columns))
            updated_ttl_columns.insert(name);
    }

    for (const auto & entry : move_ttl_entries)
        add_dependent_columns(entry.expression, required_ttl_columns);

    for (const auto & column : indices_columns)
        res.emplace(column, ColumnDependency::SKIP_INDEX);
    for (const auto & column : required_ttl_columns)
        res.emplace(column, ColumnDependency::TTL_EXPRESSION);
    for (const auto & column : updated_ttl_columns)
        res.emplace(column, ColumnDependency::TTL_TARGET);

    return res;
}

bool MergeTreeData::canUsePolymorphicParts(const MergeTreeSettings & settings, String * out_reason)
{
    if (!canUseAdaptiveGranularity())
    {
        if ((settings.min_rows_for_wide_part != 0 || settings.min_bytes_for_wide_part != 0) && out_reason)
        {
            std::ostringstream message;
            message << "Table can't create parts with adaptive granularity, but settings min_rows_for_wide_part = "
                    << settings.min_rows_for_wide_part << ", min_bytes_for_wide_part = " << settings.min_bytes_for_wide_part
                    << ". Parts with non-adaptive granularity can be stored only in Wide (default) format.";
            *out_reason = message.str();
        }

        return false;
    }

    return true;
}

}<|MERGE_RESOLUTION|>--- conflicted
+++ resolved
@@ -1712,41 +1712,6 @@
     return createPart(name, type, part_info, disk, relative_path);
 }
 
-void MergeTreeData::alterDataPart(
-    const NamesAndTypesList & new_columns,
-    const IndicesASTs & new_indices,
-    bool skip_sanity_checks,
-    AlterDataPartTransactionPtr & transaction)
-{
-    const auto settings = getSettings();
-    const auto & part = transaction->getDataPart();
-
-    auto res = analyzeAlterConversions(part->getColumns(), new_columns, getIndices().indices, new_indices);
-
-    NamesAndTypesList additional_columns;
-    transaction->rename_map = part->createRenameMapForAlter(res, part->getColumns());
-
-    if (!transaction->rename_map.empty())
-    {
-        WriteBufferFromOwnString out;
-        out << "Will ";
-        bool first = true;
-        for (const auto & [from, to] : transaction->rename_map)
-        {
-            if (!first)
-                out << ", ";
-            first = false;
-            if (to.empty())
-                out << "remove " << from;
-            else
-                out << "rename " << from << " to " << to;
-        }
-        out << " in part " << part->name;
-        LOG_DEBUG(log, out.str());
-    }
-<<<<<<< HEAD
-}
-
 /// This code is not used anymore in StorageReplicatedMergeTree
 /// soon it will be removed from StorageMergeTree as well
 /// TODO(alesap)
@@ -1757,14 +1722,31 @@
     AlterDataPartTransactionPtr & transaction)
 {
     const auto settings = getSettings();
-    ExpressionActionsPtr expression;
     const auto & part = transaction->getDataPart();
-    bool force_update_metadata;
-    createConvertExpression(part, part->columns, new_columns,
-            getIndices().indices, new_indices,
-            expression, transaction->rename_map, force_update_metadata);
-=======
->>>>>>> 94b52c08
+
+    auto res = analyzeAlterConversions(part->getColumns(), new_columns, getIndices().indices, new_indices);
+
+    NamesAndTypesList additional_columns;
+    transaction->rename_map = part->createRenameMapForAlter(res, part->getColumns());
+
+    if (!transaction->rename_map.empty())
+    {
+        WriteBufferFromOwnString out;
+        out << "Will ";
+        bool first = true;
+        for (const auto & [from, to] : transaction->rename_map)
+        {
+            if (!first)
+                out << ", ";
+            first = false;
+            if (to.empty())
+                out << "remove " << from;
+            else
+                out << "rename " << from << " to " << to;
+        }
+        out << " in part " << part->name;
+        LOG_DEBUG(log, out.str());
+    }
 
     size_t num_files_to_modify = transaction->rename_map.size();
     size_t num_files_to_remove = 0;
