--- conflicted
+++ resolved
@@ -76,25 +76,9 @@
     M(SettingUInt64, vertical_merge_algorithm_min_columns_to_activate, 11, "Minimal amount of non-PK columns to activate Vertical merge algorithm.", 0) \
     \
     /** Compatibility settings */ \
-<<<<<<< HEAD
-    M(SettingBool, compatibility_allow_sampling_expression_not_in_primary_key, false, "Allow to create a table with sampling expression not in primary key. This is needed only to temporarily allow to run the server with wrong tables for backward compatibility.") \
-    M(SettingBool, use_minimalistic_checksums_in_zookeeper, true, "Use small format (dozens bytes) for part checksums in ZooKeeper instead of ordinary ones (dozens KB). Before enabling check that all replicas support new format.") \
-    M(SettingBool, use_minimalistic_part_header_in_zookeeper, true, "Store part header (checksums and columns) in a compact format and a single part znode instead of separate znodes (<part>/columns and <part>/checksums). This can dramatically reduce snapshot size in ZooKeeper. Before enabling check that all replicas support new format.") \
-    M(SettingUInt64, finished_mutations_to_keep, 100, "How many records about mutations that are done to keep. If zero, then keep all of them.") \
-    M(SettingUInt64, min_merge_bytes_to_use_direct_io, 10ULL * 1024 * 1024 * 1024, "Minimal amount of bytes to enable O_DIRECT in merge (0 - disabled).") \
-    M(SettingUInt64, index_granularity_bytes, 10 * 1024 * 1024, "Approximate amount of bytes in single granule (0 - disabled).") \
-    M(SettingInt64, merge_with_ttl_timeout, 3600 * 24, "Minimal time in seconds, when merge with TTL can be repeated.") \
-    M(SettingBool, ttl_only_drop_parts, false, "Only drop altogether the expired parts and not partially prune them.") \
-    M(SettingBool, write_final_mark, 1, "Write final mark after end of column (0 - disabled, do nothing if index_granularity_bytes=0)") \
-    M(SettingBool, enable_mixed_granularity_parts, 0, "Enable parts with adaptive and non adaptive granularity") \
-    M(SettingMaxThreads, max_part_loading_threads, 0, "The number of theads to load data parts at startup.") \
-    M(SettingMaxThreads, max_part_removal_threads, 0, "The number of theads for concurrent removal of inactive data parts. One is usually enough, but in 'Google Compute Environment SSD Persistent Disks' file removal (unlink) operation is extraordinarily slow and you probably have to increase this number (recommended is up to 16).") \
-    M(SettingUInt64, concurrent_part_removal_threshold, 100, "Activate concurrent part removal (see 'max_part_removal_threads') only if the number of inactive data parts is at least this.") \
-    M(SettingString, storage_policy, "default", "Name of storage disk policy")
-=======
     M(SettingBool, compatibility_allow_sampling_expression_not_in_primary_key, false, "Allow to create a table with sampling expression not in primary key. This is needed only to temporarily allow to run the server with wrong tables for backward compatibility.", 0) \
     M(SettingBool, use_minimalistic_checksums_in_zookeeper, true, "Use small format (dozens bytes) for part checksums in ZooKeeper instead of ordinary ones (dozens KB). Before enabling check that all replicas support new format.", 0) \
-    M(SettingBool, use_minimalistic_part_header_in_zookeeper, false, "Store part header (checksums and columns) in a compact format and a single part znode instead of separate znodes (<part>/columns and <part>/checksums). This can dramatically reduce snapshot size in ZooKeeper. Before enabling check that all replicas support new format.", 0) \
+    M(SettingBool, use_minimalistic_part_header_in_zookeeper, true, "Store part header (checksums and columns) in a compact format and a single part znode instead of separate znodes (<part>/columns and <part>/checksums). This can dramatically reduce snapshot size in ZooKeeper. Before enabling check that all replicas support new format.", 0) \
     M(SettingUInt64, finished_mutations_to_keep, 100, "How many records about mutations that are done to keep. If zero, then keep all of them.", 0) \
     M(SettingUInt64, min_merge_bytes_to_use_direct_io, 10ULL * 1024 * 1024 * 1024, "Minimal amount of bytes to enable O_DIRECT in merge (0 - disabled).", 0) \
     M(SettingUInt64, index_granularity_bytes, 10 * 1024 * 1024, "Approximate amount of bytes in single granule (0 - disabled).", 0) \
@@ -106,7 +90,6 @@
     M(SettingMaxThreads, max_part_removal_threads, 0, "The number of theads for concurrent removal of inactive data parts. One is usually enough, but in 'Google Compute Environment SSD Persistent Disks' file removal (unlink) operation is extraordinarily slow and you probably have to increase this number (recommended is up to 16).", 0) \
     M(SettingUInt64, concurrent_part_removal_threshold, 100, "Activate concurrent part removal (see 'max_part_removal_threads') only if the number of inactive data parts is at least this.", 0) \
     M(SettingString, storage_policy, "default", "Name of storage disk policy", 0)
->>>>>>> fc8a0a1f
 
     DECLARE_SETTINGS_COLLECTION(LIST_OF_MERGE_TREE_SETTINGS)
 
