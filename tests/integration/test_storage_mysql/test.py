--- conflicted
+++ resolved
@@ -322,71 +322,16 @@
     conn.close()
 
 
-<<<<<<< HEAD
-def test_predefined_connection_configuration(started_cluster):
-    conn = get_mysql_conn(started_cluster, started_cluster.mysql_ip)
-    table_name = 'test_table'
-=======
-# Check that limited connection_wait_timeout (via connection_pool_size=1) will throw.
 def test_settings_connection_wait_timeout(started_cluster):
     table_name = 'test_settings_connection_wait_timeout'
     node1.query(f'DROP TABLE IF EXISTS {table_name}')
     wait_timeout = 2
 
     conn = get_mysql_conn(started_cluster, cluster.mysql_ip)
->>>>>>> 5ff689a5
-    drop_mysql_table(conn, table_name)
-    create_mysql_table(conn, table_name)
-
-    node1.query('''
-<<<<<<< HEAD
-        DROP TABLE IF EXISTS test_table;
-        CREATE TABLE test_table (id UInt32, name String, age UInt32, money UInt32)
-        ENGINE MySQL(mysql1);
-    ''')
-    node1.query("INSERT INTO test_table (id, name, money) select number, toString(number), number from numbers(100)")
-    assert (node1.query(f"SELECT count() FROM test_table").rstrip() == '100')
-
-    node1.query('''
-        DROP TABLE IF EXISTS test_table;
-        CREATE TABLE test_table (id UInt32, name String, age UInt32, money UInt32)
-        ENGINE MySQL(mysql1, replace_query=1);
-    ''')
-    node1.query("INSERT INTO test_table (id, name, money) select number, toString(number), number from numbers(100)")
-    node1.query("INSERT INTO test_table (id, name, money) select number, toString(number), number from numbers(100)")
-    assert (node1.query(f"SELECT count() FROM test_table").rstrip() == '100')
-
-    node1.query_and_get_error('''
-        DROP TABLE IF EXISTS test_table;
-        CREATE TABLE test_table (id UInt32, name String, age UInt32, money UInt32)
-        ENGINE MySQL(mysql1, query=1);
-    ''')
-    node1.query_and_get_error('''
-        DROP TABLE IF EXISTS test_table;
-        CREATE TABLE test_table (id UInt32, name String, age UInt32, money UInt32)
-        ENGINE MySQL(mysql1, replace_query=1, on_duplicate_clause='kek');
-    ''')
-    node1.query_and_get_error('''
-        DROP TABLE IF EXISTS test_table;
-        CREATE TABLE test_table (id UInt32, name String, age UInt32, money UInt32)
-        ENGINE MySQL(fff);
-    ''')
-    node1.query_and_get_error('''
-        DROP TABLE IF EXISTS test_table;
-        CREATE TABLE test_table (id UInt32, name String, age UInt32, money UInt32)
-        ENGINE MySQL(mysql2);
-    ''')
-
-    node1.query('''
-        DROP TABLE IF EXISTS test_table;
-        CREATE TABLE test_table (id UInt32, name String, age UInt32, money UInt32)
-        ENGINE MySQL(mysql3, port=3306);
-    ''')
-    assert (node1.query(f"SELECT count() FROM test_table").rstrip() == '100')
-
-    assert (node1.query(f"SELECT count() FROM mysql(mysql1)").rstrip() == '100')
-
-=======
+    drop_mysql_table(conn, table_name)
+    create_mysql_table(conn, table_name)
+
+    node1.query('''
         CREATE TABLE {}
         (
             id UInt32,
@@ -420,7 +365,59 @@
 
     drop_mysql_table(conn, table_name)
     conn.close()
->>>>>>> 5ff689a5
+
+
+def test_predefined_connection_configuration(started_cluster):
+    conn = get_mysql_conn(started_cluster, started_cluster.mysql_ip)
+    table_name = 'test_table'
+    drop_mysql_table(conn, table_name)
+    create_mysql_table(conn, table_name)
+
+    node1.query('''
+        DROP TABLE IF EXISTS test_table;
+        CREATE TABLE test_table (id UInt32, name String, age UInt32, money UInt32)
+        ENGINE MySQL(mysql1);
+    ''')
+    node1.query("INSERT INTO test_table (id, name, money) select number, toString(number), number from numbers(100)")
+    assert (node1.query(f"SELECT count() FROM test_table").rstrip() == '100')
+
+    node1.query('''
+        DROP TABLE IF EXISTS test_table;
+        CREATE TABLE test_table (id UInt32, name String, age UInt32, money UInt32)
+        ENGINE MySQL(mysql1, replace_query=1);
+    ''')
+    node1.query("INSERT INTO test_table (id, name, money) select number, toString(number), number from numbers(100)")
+    node1.query("INSERT INTO test_table (id, name, money) select number, toString(number), number from numbers(100)")
+    assert (node1.query(f"SELECT count() FROM test_table").rstrip() == '100')
+
+    node1.query_and_get_error('''
+        DROP TABLE IF EXISTS test_table;
+        CREATE TABLE test_table (id UInt32, name String, age UInt32, money UInt32)
+        ENGINE MySQL(mysql1, query=1);
+    ''')
+    node1.query_and_get_error('''
+        DROP TABLE IF EXISTS test_table;
+        CREATE TABLE test_table (id UInt32, name String, age UInt32, money UInt32)
+        ENGINE MySQL(mysql1, replace_query=1, on_duplicate_clause='kek');
+    ''')
+    node1.query_and_get_error('''
+        DROP TABLE IF EXISTS test_table;
+        CREATE TABLE test_table (id UInt32, name String, age UInt32, money UInt32)
+        ENGINE MySQL(fff);
+    ''')
+    node1.query_and_get_error('''
+        DROP TABLE IF EXISTS test_table;
+        CREATE TABLE test_table (id UInt32, name String, age UInt32, money UInt32)
+        ENGINE MySQL(mysql2);
+    ''')
+
+    node1.query('''
+        DROP TABLE IF EXISTS test_table;
+        CREATE TABLE test_table (id UInt32, name String, age UInt32, money UInt32)
+        ENGINE MySQL(mysql3, port=3306);
+    ''')
+    assert (node1.query(f"SELECT count() FROM test_table").rstrip() == '100')
+
 
 if __name__ == '__main__':
     with contextmanager(started_cluster)() as cluster:
