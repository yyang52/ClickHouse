#!/usr/bin/env python3

# pylint: disable=too-many-return-statements
# pylint: disable=global-variable-not-assigned
# pylint: disable=too-many-lines

import enum
from queue import Full
import shutil
import sys
import os
import os.path
import signal
import re
import copy
import traceback
import math

# Not requests, to avoid requiring extra dependency.
import http.client
import urllib.parse
import json

# for crc32
import zlib

from argparse import ArgumentParser
from typing import Tuple, Union, Optional, Dict, Set, List
import subprocess
from subprocess import Popen
from subprocess import PIPE
from datetime import datetime
from time import time, sleep
from errno import ESRCH

try:
    import termcolor  # type: ignore
except ImportError:
    termcolor = None

import random
import string
import multiprocessing
import socket
from contextlib import closing

USE_JINJA = True
try:
    import jinja2
except ImportError:
    USE_JINJA = False
    print("WARNING: jinja2 not installed! Template tests will be skipped.")

MESSAGES_TO_RETRY = [
    "ConnectionPoolWithFailover: Connection failed at try",
    "DB::Exception: New table appeared in database being dropped or detached. Try again",
    "is already started to be removing by another replica right now",
]

MAX_RETRIES = 3

TEST_FILE_EXTENSIONS = [".sql", ".sql.j2", ".sh", ".py", ".expect"]

VERSION_PATTERN = r"^((\d+\.)?(\d+\.)?(\d+\.)?\d+)$"


def stringhash(s):
    # default hash() function consistent
    # only during process invocation https://stackoverflow.com/a/42089311
    return zlib.crc32(s.encode("utf-8"))


class HTTPError(Exception):
    def __init__(self, message=None, code=None):
        self.message = message
        self.code = code
        super().__init__(message)

    def __str__(self):
        return f"Code: {self.code}. {self.message}"


# Helpers to execute queries via HTTP interface.
def clickhouse_execute_http(
    base_args, query, timeout=30, settings=None, default_format=None
):
    if args.secure:
        client = http.client.HTTPSConnection(
            host=base_args.tcp_host, port=base_args.http_port, timeout=timeout
        )
    else:
        client = http.client.HTTPConnection(
            host=base_args.tcp_host, port=base_args.http_port, timeout=timeout
        )

    timeout = int(timeout)
    params = {
        "query": query,
        # hung check in stress tests may remove the database,
        # hence we should use 'system'.
        "database": "system",
        "connect_timeout": timeout,
        "receive_timeout": timeout,
        "send_timeout": timeout,
        "http_connection_timeout": timeout,
        "http_receive_timeout": timeout,
        "http_send_timeout": timeout,
    }
    if settings is not None:
        params.update(settings)
    if default_format is not None:
        params["default_format"] = default_format

    for i in range(MAX_RETRIES):
        try:
            client.request(
                "POST",
                f"/?{base_args.client_options_query_str}{urllib.parse.urlencode(params)}",
            )
            res = client.getresponse()
            data = res.read()
            break
        except Exception as ex:
            if i == MAX_RETRIES - 1:
                raise ex

            sleep(i + 1)

    if res.status != 200:
        raise HTTPError(data.decode(), res.status)

    return data


def clickhouse_execute(base_args, query, timeout=30, settings=None):
    return clickhouse_execute_http(base_args, query, timeout, settings).strip()


def clickhouse_execute_json(base_args, query, timeout=60, settings=None):
    data = clickhouse_execute_http(base_args, query, timeout, settings, "JSONEachRow")
    if not data:
        return None
    rows = []
    for row in data.strip().splitlines():
        rows.append(json.loads(row))
    return rows


class Terminated(KeyboardInterrupt):
    pass


def signal_handler(sig, frame):
    raise Terminated(f"Terminated with {sig} signal")


def stop_tests():
    global stop_tests_triggered_lock
    global stop_tests_triggered
    global restarted_tests

    with stop_tests_triggered_lock:
        print("Stopping tests")
        if not stop_tests_triggered.is_set():
            stop_tests_triggered.set()

            # materialize multiprocessing.Manager().list() object before
            # sending SIGTERM since this object is a proxy, that requires
            # communicating with manager thread, but after SIGTERM will be
            # send, this thread will die, and you will get
            # ConnectionRefusedError error for any access to "restarted_tests"
            # variable.
            restarted_tests = [*restarted_tests]

            # send signal to all processes in group to avoid hung check triggering
            # (to avoid terminating clickhouse-test itself, the signal should be ignored)
            signal.signal(signal.SIGTERM, signal.SIG_IGN)
            os.killpg(os.getpgid(os.getpid()), signal.SIGTERM)
            signal.signal(signal.SIGTERM, signal.SIG_DFL)


def get_db_engine(args, database_name):
    if args.replicated_database:
        return f" ON CLUSTER test_cluster_database_replicated \
            ENGINE=Replicated('/test/clickhouse/db/{database_name}', \
            '{{shard}}', '{{replica}}')"
    if args.db_engine:
        return " ENGINE=" + args.db_engine
    return ""  # Will use default engine


def get_create_database_settings(args, testcase_args):
    create_database_settings = dict()
    if testcase_args:
        create_database_settings["log_comment"] = testcase_args.testcase_basename
    if args.db_engine == "Ordinary":
        create_database_settings["allow_deprecated_database_ordinary"] = 1
    return create_database_settings


def get_zookeeper_session_uptime(args):
    try:
        if args.replicated_database:
            return int(
                clickhouse_execute(
                    args,
                    """
            SELECT min(materialize(zookeeperSessionUptime()))
            FROM clusterAllReplicas('test_cluster_database_replicated', system.one)
            """,
                )
            )
        else:
            return int(clickhouse_execute(args, "SELECT zookeeperSessionUptime()"))
    except Exception:
        return None


def need_retry(args, stdout, stderr, total_time):
    if args.check_zookeeper_session:
        # Sometimes we may get unexpected exception like "Replica is readonly" or "Shutdown is called for table"
        # instead of "Session expired" or "Connection loss"
        # Retry if session was expired during test execution.
        # If ZooKeeper is configured, then it's more reliable than checking stderr,
        # but the following condition is always true if ZooKeeper is not configured.
        session_uptime = get_zookeeper_session_uptime(args)
        if session_uptime is not None and session_uptime < math.ceil(total_time):
            return True
    return any(msg in stdout for msg in MESSAGES_TO_RETRY) or any(
        msg in stderr for msg in MESSAGES_TO_RETRY
    )


def get_processlist(args):
    if args.replicated_database:
        return clickhouse_execute_json(
            args,
            """
        SELECT materialize((hostName(), tcpPort())) as host, *
        FROM clusterAllReplicas('test_cluster_database_replicated', system.processes)
        WHERE query NOT LIKE '%system.processes%'
        """,
        )
    else:
        return clickhouse_execute_json(args, "SHOW PROCESSLIST")


def get_transactions_list(args):
    try:
        if args.replicated_database:
            return clickhouse_execute_json(
                args,
                "SELECT materialize((hostName(), tcpPort())) as host, * FROM "
                "clusterAllReplicas('test_cluster_database_replicated', system.transactions)",
            )
        else:
            return clickhouse_execute_json(args, "select * from system.transactions")
    except Exception as e:
        return f"Cannot get list of transactions: {e}"


# collect server stacktraces using gdb
def get_stacktraces_from_gdb(server_pid):
    try:
        cmd = f"gdb -batch -ex 'thread apply all backtrace' -p {server_pid}"
        return subprocess.check_output(cmd, shell=True).decode("utf-8")
    except Exception as e:
        print(f"Error occurred while receiving stack traces from gdb: {e}")
        return None


# collect server stacktraces from system.stack_trace table
# it does not work in Sandbox
def get_stacktraces_from_clickhouse(args):
    settings_str = " ".join(
        [
            get_additional_client_options(args),
            "--allow_introspection_functions=1",
            "--skip_unavailable_shards=1",
        ]
    )
    replicated_msg = (
        f"{args.client} {settings_str} --query "
        '"SELECT materialize((hostName(), tcpPort())) as host, thread_id, '
        "arrayStringConcat(arrayMap(x, y -> concat(x, ': ', y), "
        "arrayMap(x -> addressToLine(x), trace), "
        "arrayMap(x -> demangle(addressToSymbol(x)), trace)), '\n') as trace "
        "FROM clusterAllReplicas('test_cluster_database_replicated', 'system.stack_trace') "
        'ORDER BY host, thread_id FORMAT Vertical"'
    )

    msg = (
        f"{args.client} {settings_str} --query "
        "\"SELECT arrayStringConcat(arrayMap(x, y -> concat(x, ': ', y), "
        "arrayMap(x -> addressToLine(x), trace), "
        "arrayMap(x -> demangle(addressToSymbol(x)), trace)), '\n') as trace "
        'FROM system.stack_trace FORMAT Vertical"'
    )

    try:
        return subprocess.check_output(
            replicated_msg if args.replicated_database else msg,
            shell=True,
            stderr=subprocess.STDOUT,
        ).decode("utf-8")
    except Exception as e:
        print(f"Error occurred while receiving stack traces from client: {e}")
        return None


def print_stacktraces() -> None:
    server_pid = get_server_pid()

    bt = None

    if server_pid and not args.replicated_database:
        print("")
        print(
            f"Located ClickHouse server process {server_pid} listening at TCP port {args.tcp_port}"
        )
        print("Collecting stacktraces from all running threads with gdb:")

        bt = get_stacktraces_from_gdb(server_pid)

        if len(bt) < 1000:
            print("Got suspiciously small stacktraces: ", bt)
            bt = None

    if bt is None:
        print("\nCollecting stacktraces from system.stacktraces table:")

        bt = get_stacktraces_from_clickhouse(args)

    if bt is not None:
        print(bt)
        return

    print(
        colored(
            f"\nUnable to locate ClickHouse server process listening at TCP port "
            f"{args.tcp_port}. It must have crashed or exited prematurely!",
            args,
            "red",
            attrs=["bold"],
        )
    )


def get_server_pid():
    # lsof does not work in stress tests for some reason
    cmd_lsof = f"lsof -i tcp:{args.tcp_port} -s tcp:LISTEN -Fp | sed 's/^p//p;d'"
    cmd_pidof = "pidof -s clickhouse-server"

    commands = [cmd_lsof, cmd_pidof]
    output = None

    for cmd in commands:
        try:
            output = subprocess.check_output(
                cmd, shell=True, stderr=subprocess.STDOUT, universal_newlines=True
            )
            if output:
                return int(output)
        except Exception as e:
            print(f"Cannot get server pid with {cmd}, got {output}: {e}")

    return None  # most likely server is dead


def colored(text, args, color=None, on_color=None, attrs=None):
    if termcolor and (sys.stdout.isatty() or args.force_color):
        return termcolor.colored(text, color, on_color, attrs)
    else:
        return text


class TestStatus(enum.Enum):
    FAIL = "FAIL"
    UNKNOWN = "UNKNOWN"
    OK = "OK"
    SKIPPED = "SKIPPED"


class FailureReason(enum.Enum):
    # FAIL reasons
    TIMEOUT = "Timeout!"
    SERVER_DIED = "server died"
    EXIT_CODE = "return code: "
    STDERR = "having stderror: "
    EXCEPTION = "having having exception in stdout: "
    RESULT_DIFF = "result differs with reference: "
    TOO_LONG = "Test runs too long (> 60s). Make it faster."
    INTERNAL_QUERY_FAIL = "Internal query (CREATE/DROP DATABASE) failed:"

    # SKIPPED reasons
    DISABLED = "disabled"
    SKIP = "skip"
    NO_JINJA = "no jinja"
    NO_ZOOKEEPER = "no zookeeper"
    NO_SHARD = "no shard"
    FAST_ONLY = "running fast tests only"
    NO_LONG = "not running long tests"
    REPLICATED_DB = "replicated-database"
    S3_STORAGE = "s3-storage"
    STRESS = "stress"
    BUILD = "not running for current build"
    BACKWARD_INCOMPATIBLE = "test is backward incompatible"

    # UNKNOWN reasons
    NO_REFERENCE = "no reference file"
    INTERNAL_ERROR = "Test internal error: "


def threshold_generator(always_on_prob, always_off_prob, min_val, max_val):
    def gen():
        tmp = random.random()
        if tmp <= always_on_prob:
            return min_val
        if tmp <= always_on_prob + always_off_prob:
            return max_val

        if isinstance(min_val, int) and isinstance(max_val, int):
            return random.randint(min_val, max_val)
        else:
            return random.uniform(min_val, max_val)

    return gen


class SettingsRandomizer:
    settings = {
        "max_insert_threads": lambda: 0
        if random.random() < 0.5
        else random.randint(1, 16),
        "group_by_two_level_threshold": threshold_generator(0.2, 0.2, 1, 1000000),
        "group_by_two_level_threshold_bytes": threshold_generator(
            0.2, 0.2, 1, 50000000
        ),
        "distributed_aggregation_memory_efficient": lambda: random.randint(0, 1),
        "fsync_metadata": lambda: random.randint(0, 1),
        "output_format_parallel_formatting": lambda: random.randint(0, 1),
        "input_format_parallel_parsing": lambda: random.randint(0, 1),
        "min_chunk_bytes_for_parallel_parsing": lambda: max(
            1024, int(random.gauss(10 * 1024 * 1024, 5 * 1000 * 1000))
        ),
        "max_read_buffer_size": lambda: random.randint(500000, 1048576),
        "prefer_localhost_replica": lambda: random.randint(0, 1),
        "max_block_size": lambda: random.randint(8000, 100000),
        "max_threads": lambda: random.randint(1, 64),
        "optimize_or_like_chain": lambda: random.randint(0, 1),
        "optimize_read_in_order": lambda: random.randint(0, 1),
        "read_in_order_two_level_merge_threshold": lambda: random.randint(0, 100),
        "optimize_aggregation_in_order": lambda: random.randint(0, 1),
        "aggregation_in_order_max_block_bytes": lambda: random.randint(0, 50000000),
        "min_compress_block_size": lambda: random.randint(1, 1048576 * 3),
        "max_compress_block_size": lambda: random.randint(1, 1048576 * 3),
        "use_uncompressed_cache": lambda: random.randint(0, 1),
        "min_bytes_to_use_direct_io": threshold_generator(
            0.2, 0.5, 1, 10 * 1024 * 1024 * 1024
        ),
        "min_bytes_to_use_mmap_io": threshold_generator(
            0.2, 0.5, 1, 10 * 1024 * 1024 * 1024
        ),
        "local_filesystem_read_method": lambda: random.choice(
            ["read", "pread", "mmap", "pread_threadpool"]
        ),
        "remote_filesystem_read_method": lambda: random.choice(["read", "threadpool"]),
        "local_filesystem_read_prefetch": lambda: random.randint(0, 1),
        "remote_filesystem_read_prefetch": lambda: random.randint(0, 1),
        "compile_expressions": lambda: random.randint(0, 1),
        "compile_aggregate_expressions": lambda: random.randint(0, 1),
        "compile_sort_description": lambda: random.randint(0, 1),
        "merge_tree_coarse_index_granularity": lambda: random.randint(2, 32),
        "optimize_distinct_in_order": lambda: random.randint(0, 1),
        "optimize_sorting_by_input_stream_properties": lambda: random.randint(0, 1),
        "enable_memory_bound_merging_of_aggregation_results": lambda: random.randint(0, 1),
    }

    @staticmethod
    def get_random_settings():
        random_settings = []
        for setting, generator in SettingsRandomizer.settings.items():
            random_settings.append(f"{setting}={generator()}")
        return random_settings


class MergeTreeSettingsRandomizer:
    settings = {
        # Temporary disable due to large number of failures. TODO: fix.
        # "ratio_of_defaults_for_sparse_serialization": threshold_generator(
        #     0.1, 0.6, 0.0, 1.0
        # ),
        "prefer_fetch_merged_part_size_threshold": threshold_generator(
            0.2, 0.5, 1, 10 * 1024 * 1024 * 1024
        ),
        "vertical_merge_algorithm_min_rows_to_activate": threshold_generator(
            0.4, 0.4, 1, 1000000
        ),
        "vertical_merge_algorithm_min_columns_to_activate": threshold_generator(
            0.4, 0.4, 1, 100
        ),
        "min_merge_bytes_to_use_direct_io": threshold_generator(
            0.25, 0.25, 1, 10 * 1024 * 1024 * 1024
        ),
        "index_granularity_bytes": lambda: random.randint(1024, 30 * 1024 * 1024),
        "merge_max_block_size": lambda: random.randint(1, 8192 * 3),
        "index_granularity": lambda: random.randint(1, 65536),
        "min_bytes_for_wide_part": threshold_generator(0.3, 0.3, 0, 1024 * 1024 * 1024),
    }

    @staticmethod
    def get_random_settings(args):
        random_settings = []
        for setting, generator in MergeTreeSettingsRandomizer.settings.items():
            if setting not in args.changed_merge_tree_settings:
                random_settings.append(f"{setting}={generator()}")
        return random_settings


class TestResult:
    def __init__(
        self,
        case_name: str,
        status: TestStatus,
        reason: Optional[FailureReason],
        total_time: float,
        description: str,
    ):
        self.case_name: str = case_name
        self.status: TestStatus = status
        self.reason: Optional[FailureReason] = reason
        self.total_time: float = total_time
        self.description: str = description
        self.need_retry: bool = False

    def check_if_need_retry(self, args, stdout, stderr, runs_count):
        if (
            self.status != TestStatus.FAIL
            or not need_retry(args, stdout, stderr, self.total_time)
            or MAX_RETRIES < runs_count
        ):
            return
        self.need_retry = True


class TestCase:
    @staticmethod
    def get_description_from_exception_info(exc_info):
        exc_type, exc_value, tb = exc_info
        exc_name = exc_type.__name__
        traceback_str = "\n".join(traceback.format_tb(tb, 10))
        description = f"\n{exc_name}\n{exc_value}\n{traceback_str}"
        return description

    @staticmethod
    def get_reference_file(suite_dir, name):
        """
        Returns reference file name for specified test
        """

        name = removesuffix(name, ".gen")
        for ext in [".reference", ".gen.reference"]:
            reference_file = os.path.join(suite_dir, name) + ext
            if os.path.isfile(reference_file):
                return reference_file
        return None

    @staticmethod
    def configure_testcase_args(args, case_file, suite_tmp_dir):
        testcase_args = copy.deepcopy(args)

        testcase_args.testcase_start_time = datetime.now()
        testcase_basename = os.path.basename(case_file)
        testcase_args.testcase_client = (
            f"{testcase_args.client} --log_comment '{testcase_basename}'"
        )
        testcase_args.testcase_basename = testcase_basename

        if testcase_args.database:
            database = testcase_args.database
            os.environ.setdefault("CLICKHOUSE_DATABASE", database)
            os.environ.setdefault("CLICKHOUSE_TMP", suite_tmp_dir)
            testcase_args.test_tmp_dir = suite_tmp_dir
        else:
            # If --database is not specified, we will create temporary database with
            # unique name and we will recreate and drop it for each test
            def random_str(length=8):
                alphabet = string.ascii_lowercase + string.digits
                # NOTE: it is important not to use default random generator, since it shares state.
                return "".join(
                    random.SystemRandom().choice(alphabet) for _ in range(length)
                )

            database = f"test_{random_str()}"

            clickhouse_execute(
                args,
                "CREATE DATABASE " + database + get_db_engine(testcase_args, database),
                settings=get_create_database_settings(args, testcase_args),
            )

            os.environ["CLICKHOUSE_DATABASE"] = database
            # Set temporary directory to match the randomly generated database,
            # because .sh tests also use it for temporary files and we want to avoid
            # collisions.
            testcase_args.test_tmp_dir = os.path.join(suite_tmp_dir, database)
            os.mkdir(testcase_args.test_tmp_dir)
            os.environ["CLICKHOUSE_TMP"] = testcase_args.test_tmp_dir

        testcase_args.testcase_database = database

        # Printed only in case of failures
        #
        # NOTE: here we use "CLICKHOUSE_TMP" instead of "file_suffix",
        # so it is installed in configure_testcase_args() unlike other files
        # (stdout_file, stderr_file) in TestCase::__init__().
        # Since using CLICKHOUSE_TMP is easier to use in expect.
        testcase_args.debug_log_file = (
            os.path.join(testcase_args.test_tmp_dir, testcase_basename) + ".debuglog"
        )

        return testcase_args

    @staticmethod
    def cli_format_settings(settings_list) -> str:
        return " ".join([f"--{setting}" for setting in settings_list])

    def has_show_create_table_in_test(self):
        return not subprocess.call(["grep", "-iq", "show create", self.case_file])

    def add_random_settings(self, client_options):
        new_options = ""
        if self.randomize_settings:
            if len(self.base_url_params) == 0:
                os.environ["CLICKHOUSE_URL_PARAMS"] = "&".join(self.random_settings)
            else:
                os.environ["CLICKHOUSE_URL_PARAMS"] = (
                    self.base_url_params + "&" + "&".join(self.random_settings)
                )

            new_options += f" {self.cli_format_settings(self.random_settings)}"

        if self.randomize_merge_tree_settings:
            new_options += f" --allow_merge_tree_settings {self.cli_format_settings(self.merge_tree_random_settings)}"

        if new_options != "":
            new_options += " --allow_repeated_settings"

            os.environ["CLICKHOUSE_CLIENT_OPT"] = (
                self.base_client_options + new_options + " "
            )

        return client_options + new_options

    def remove_random_settings_from_env(self):
        os.environ["CLICKHOUSE_URL_PARAMS"] = self.base_url_params
        os.environ["CLICKHOUSE_CLIENT_OPT"] = self.base_client_options

    def add_info_about_settings(self, description):
        if self.randomize_settings:
            description += f"\nSettings used in the test: {self.cli_format_settings(self.random_settings)}"
        if self.randomize_merge_tree_settings:
            description += f"\n\nMergeTree settings used in test: {self.cli_format_settings(self.merge_tree_random_settings)}"

        return description + "\n"

    def __init__(self, suite, case: str, args, is_concurrent: bool):
        self.case: str = case  # case file name
        self.tags: Set[str] = suite.all_tags[case] if case in suite.all_tags else set()

        for tag in os.getenv("GLOBAL_TAGS", "").split(","):
            self.tags.add(tag.strip())

        self.case_file: str = os.path.join(suite.suite_path, case)
        (self.name, self.ext) = os.path.splitext(case)

        file_suffix = f".{os.getpid()}" if is_concurrent and args.test_runs > 1 else ""
        self.reference_file = self.get_reference_file(suite.suite_path, self.name)
        self.stdout_file = (
            os.path.join(suite.suite_tmp_path, self.name) + file_suffix + ".stdout"
        )
        self.stderr_file = (
            os.path.join(suite.suite_tmp_path, self.name) + file_suffix + ".stderr"
        )

        self.testcase_args = None
        self.runs_count = 0

        has_no_random_settings_tag = self.tags and "no-random-settings" in self.tags

        self.randomize_settings = not (
            args.no_random_settings or has_no_random_settings_tag
        )

        has_no_random_merge_tree_settings_tag = (
            self.tags and "no-random-merge-tree-settings" in self.tags
        )

        # If test contains SHOW CREATE TABLE do not
        # randomize merge tree settings, because
        # they will be added to table definition and test will fail
        self.randomize_merge_tree_settings = not (
            args.no_random_merge_tree_settings
            or has_no_random_settings_tag
            or has_no_random_merge_tree_settings_tag
            or self.has_show_create_table_in_test()
        )

        if self.randomize_settings:
            self.random_settings = SettingsRandomizer.get_random_settings()

        if self.randomize_merge_tree_settings:
            self.merge_tree_random_settings = (
                MergeTreeSettingsRandomizer.get_random_settings(args)
            )

        self.base_url_params = (
            os.environ["CLICKHOUSE_URL_PARAMS"]
            if "CLICKHOUSE_URL_PARAMS" in os.environ
            else ""
        )

        self.base_client_options = (
            os.environ["CLICKHOUSE_CLIENT_OPT"]
            if "CLICKHOUSE_CLIENT_OPT" in os.environ
            else ""
        )

    # Check if test contains tag "no-backward-compatibility-check" and we should skip it
    def check_backward_incompatible_tag(self) -> bool:
        for tag in self.tags:
            if tag.startswith("no-backward-compatibility-check"):
                split = tag.split(":")

                # If version is not specified in tag, always skip this test.
                if len(split) == 1:
                    return True
                version_from_tag = split[1]

                # Check if extracted string from tag is a real ClickHouse version, if not - always skip test.
                if re.match(VERSION_PATTERN, version_from_tag) is None:
                    return True

                server_version = str(
                    clickhouse_execute(args, "SELECT version()").decode()
                )
                # If server version is less or equal from the version specified in tag, we should skip this test.
                version_from_tag_split = list(map(int, version_from_tag.split(".")))
                server_version_split = list(map(int, server_version.split(".")))
                if (
                    server_version_split[: len(version_from_tag_split)]
                    <= version_from_tag_split
                ):
                    return True

        return False

    # should skip test, should increment skipped_total, skip reason
    def should_skip_test(self, suite) -> Optional[FailureReason]:
        tags = self.tags

        if tags and ("disabled" in tags) and not args.disabled:
            return FailureReason.DISABLED

        elif (
            os.path.exists(os.path.join(suite.suite_path, self.name) + ".disabled")
            and not args.disabled
        ):
            return FailureReason.DISABLED

        elif args.skip and any(s in self.name for s in args.skip):
            return FailureReason.SKIP

        elif not USE_JINJA and self.ext.endswith("j2"):
            return FailureReason.NO_JINJA

        elif (
            tags
            and (("zookeeper" in tags) or ("replica" in tags))
            and not args.zookeeper
        ):
            return FailureReason.NO_ZOOKEEPER

        elif (
            tags
            and (("shard" in tags) or ("distributed" in tags) or ("global" in tags))
            and not args.shard
        ):
            return FailureReason.NO_SHARD

        elif tags and ("no-fasttest" in tags) and args.fast_tests_only:
            return FailureReason.FAST_ONLY

        elif (
            tags
            and (("long" in tags) or ("deadlock" in tags) or ("race" in tags))
            and args.no_long
        ):
            # Tests for races and deadlocks usually are run in a loop for a significant amount of time
            return FailureReason.NO_LONG

        elif tags and ("no-replicated-database" in tags) and args.replicated_database:
            return FailureReason.REPLICATED_DB

        elif (
            args.backward_compatibility_check and self.check_backward_incompatible_tag()
        ):
            return FailureReason.BACKWARD_INCOMPATIBLE

        elif tags and ("no-s3-storage" in tags) and args.s3_storage:
            return FailureReason.S3_STORAGE

        elif tags and ("no-stress" in tags) and args.stress:
            return FailureReason.STRESS

        elif tags:
            for build_flag in args.build_flags:
                if "no-" + build_flag in tags:
                    return FailureReason.BUILD
            for tag in tags:
                tag = tag.replace("-", "_")
                if tag.startswith("use_") and tag not in args.build_flags:
                    return FailureReason.BUILD

        return None

    def process_result_impl(
        self, proc, stdout: str, stderr: str, debug_log: str, total_time: float
    ):
        description = ""

        if proc:
            if proc.returncode is None:
                try:
                    proc.kill()
                except OSError as e:
                    if e.errno != ESRCH:
                        raise

                if stderr:
                    description += stderr
                if debug_log:
                    description += "\n"
                    description += debug_log
                return TestResult(
                    self.name,
                    TestStatus.FAIL,
                    FailureReason.TIMEOUT,
                    total_time,
                    description,
                )

            if proc.returncode != 0:
                reason = FailureReason.EXIT_CODE
                description += str(proc.returncode)

                if stderr:
                    description += "\n"
                    description += stderr
                if debug_log:
                    description += "\n"
                    description += debug_log

                # Stop on fatal errors like segmentation fault. They are sent to client via logs.
                if " <Fatal> " in stderr:
                    reason = FailureReason.SERVER_DIED

                if (
                    self.testcase_args.stop
                    and (
                        "Connection refused" in stderr
                        or "Attempt to read after eof" in stderr
                    )
                    and "Received exception from server" not in stderr
                ):
                    reason = FailureReason.SERVER_DIED

                if os.path.isfile(self.stdout_file):
                    description += ", result:\n\n"
                    description += "\n".join(
                        open(self.stdout_file).read().splitlines()[:100]
                    )
                    description += "\n"

                description += f"\nstdout:\n{stdout}\n"
                return TestResult(
                    self.name, TestStatus.FAIL, reason, total_time, description
                )

        if stderr:
            description += "\n{}\n".format("\n".join(stderr.splitlines()[:100]))
            description += f"\nstdout:\n{stdout}\n"
            if debug_log:
                description += "\n"
                description += debug_log
            return TestResult(
                self.name,
                TestStatus.FAIL,
                FailureReason.STDERR,
                total_time,
                description,
            )

        if "Exception" in stdout:
            description += "\n{}\n".format("\n".join(stdout.splitlines()[:100]))
            if debug_log:
                description += "\n"
                description += debug_log
            return TestResult(
                self.name,
                TestStatus.FAIL,
                FailureReason.EXCEPTION,
                total_time,
                description,
            )

        if "@@SKIP@@" in stdout:
            skip_reason = stdout.replace("@@SKIP@@", "").rstrip("\n")
            description += " - "
            description += skip_reason
            return TestResult(
                self.name,
                TestStatus.SKIPPED,
                FailureReason.SKIP,
                total_time,
                description,
            )

        if self.reference_file is None:
            return TestResult(
                self.name,
                TestStatus.UNKNOWN,
                FailureReason.NO_REFERENCE,
                total_time,
                description,
            )

        result_is_different = subprocess.call(
            ["diff", "-q", self.reference_file, self.stdout_file], stdout=PIPE
        )

        if result_is_different:
            diff = Popen(
                [
                    "diff",
                    "-U",
                    str(self.testcase_args.unified),
                    self.reference_file,
                    self.stdout_file,
                ],
                stdout=PIPE,
                universal_newlines=True,
            ).communicate()[0]
            if diff.startswith("Binary files "):
                diff += "Content of stdout:\n===================\n"
                file = open(self.stdout_file, "r")
                diff += str(file.read())
                file.close()
                diff += "==================="
            description += f"\n{diff}\n"
            if debug_log:
                description += "\n"
                description += debug_log
            return TestResult(
                self.name,
                TestStatus.FAIL,
                FailureReason.RESULT_DIFF,
                total_time,
                description,
            )

        if (
            self.testcase_args.test_runs > 1
            and total_time > 60
            and "long" not in self.tags
        ):
            if debug_log:
                description += "\n"
                description += debug_log
            # We're in Flaky Check mode, check the run time as well while we're at it.
            return TestResult(
                self.name,
                TestStatus.FAIL,
                FailureReason.TOO_LONG,
                total_time,
                description,
            )

        if os.path.exists(self.stdout_file):
            os.remove(self.stdout_file)
        if os.path.exists(self.stderr_file):
            os.remove(self.stderr_file)
        if os.path.exists(self.testcase_args.debug_log_file):
            os.remove(self.testcase_args.debug_log_file)

        return TestResult(self.name, TestStatus.OK, None, total_time, description)

    @staticmethod
    def print_test_time(test_time) -> str:
        if args.print_time:
            return f" {test_time:.2f} sec."
        else:
            return ""

    def process_result(self, result: TestResult, messages):
        description_full = messages[result.status]
        description_full += self.print_test_time(result.total_time)
        if result.reason is not None:
            description_full += " - "
            description_full += result.reason.value

        description_full += result.description
        description_full += "\n"

        if result.status == TestStatus.FAIL and self.testcase_args:
            description_full += "Database: " + self.testcase_args.testcase_database

        result.description = description_full
        return result

    @staticmethod
    def send_test_name_failed(suite: str, case: str):
        pid = os.getpid()
        clickhouse_execute(args, f"SELECT 'Running test {suite}/{case} from pid={pid}'")

    def run_single_test(
        self, server_logs_level, client_options
    ) -> Tuple[Optional[Popen], str, str, str, float]:
        args = self.testcase_args
        client = args.testcase_client
        start_time = args.testcase_start_time
        database = args.testcase_database

        # This is for .sh tests
        os.environ["CLICKHOUSE_LOG_COMMENT"] = args.testcase_basename

        params = {
            "client": client + " --database=" + database,
            "logs_level": server_logs_level,
            "options": client_options,
            "test": self.case_file,
            "stdout": self.stdout_file,
            "stderr": self.stderr_file,
            "secure": "--secure" if args.secure else "",
        }

        # >> append to stderr (but not stdout since it is not used there),
        # because there are also output of per test database creation
        if not args.database:
            pattern = "{test} > {stdout} 2> {stderr}"
        else:
            pattern = "{test} > {stdout} 2> {stderr}"

        if self.ext == ".sql":
            pattern = (
                "{client} --send_logs_level={logs_level} {secure} --multiquery {options} < "
                + pattern
            )

        command = pattern.format(**params)

        proc = Popen(command, shell=True, env=os.environ)

        while (
            datetime.now() - start_time
        ).total_seconds() < args.timeout and proc.poll() is None:
            sleep(0.01)

        need_drop_database = not args.database
        if need_drop_database and args.no_drop_if_fail:
            maybe_passed = (
                (proc.returncode == 0)
                and (proc.stderr is None)
                and (proc.stdout is None or "Exception" not in proc.stdout)
            )
            need_drop_database = maybe_passed

        debug_log = ""
        if os.path.exists(self.testcase_args.debug_log_file):
            with open(self.testcase_args.debug_log_file, "rb") as stream:
                debug_log += self.testcase_args.debug_log_file + ":\n"
                debug_log += str(stream.read(), errors="replace", encoding="utf-8")
                debug_log += "\n"

        if need_drop_database:
            seconds_left = max(
                args.timeout - (datetime.now() - start_time).total_seconds(), 20
            )
            drop_database_query = "DROP DATABASE " + database
            if args.replicated_database:
                drop_database_query += " ON CLUSTER test_cluster_database_replicated"

            try:
<<<<<<< HEAD
                drop_database_query = "DROP DATABASE " + database
                if args.replicated_database:
                    drop_database_query += (
                        " ON CLUSTER test_cluster_database_replicated"
                    )
                clickhouse_execute(
                    args,
                    drop_database_query,
                    timeout=seconds_left,
                    settings={
                        "log_comment": args.testcase_basename,
                    },
                )
=======
                # It's possible to get an error "New table appeared in database being dropped or detached. Try again."
                for _ in range(1, 60):
                    try:
                        clickhouse_execute(
                            args,
                            drop_database_query,
                            timeout=seconds_left,
                            settings={
                                "log_comment": args.testcase_basename,
                            },
                        )
                    except HTTPError as e:
                        if need_retry(args, e.message, e.message, 0):
                            continue
                        raise
                    break

>>>>>>> d6289c3a
            except socket.timeout:
                total_time = (datetime.now() - start_time).total_seconds()
                return (
                    None,
                    "",
                    f"Timeout dropping database {database} after test",
                    debug_log,
                    total_time,
                )
            shutil.rmtree(args.test_tmp_dir)

        total_time = (datetime.now() - start_time).total_seconds()

        # Normalize randomized database names in stdout, stderr files.
        os.system(f"LC_ALL=C sed -i -e 's/{database}/default/g' {self.stdout_file}")
        if args.hide_db_name:
            os.system(f"LC_ALL=C sed -i -e 's/{database}/default/g' {self.stderr_file}")
        if args.replicated_database:
            os.system(f"LC_ALL=C sed -i -e 's|/auto_{{shard}}||g' {self.stdout_file}")
            os.system(f"LC_ALL=C sed -i -e 's|auto_{{replica}}||g' {self.stdout_file}")

        # Normalize hostname in stdout file.
        os.system(
            f"LC_ALL=C sed -i -e 's/{socket.gethostname()}/localhost/g' {self.stdout_file}"
        )

        stdout = ""
        if os.path.exists(self.stdout_file):
            with open(self.stdout_file, "rb") as stdfd:
                stdout = str(stdfd.read(), errors="replace", encoding="utf-8")

        stderr = ""
        if os.path.exists(self.stderr_file):
            with open(self.stderr_file, "rb") as stdfd:
                stderr += str(stdfd.read(), errors="replace", encoding="utf-8")

        return proc, stdout, stderr, debug_log, total_time

    def run(self, args, suite, client_options, server_logs_level):
        try:
            skip_reason = self.should_skip_test(suite)
            if skip_reason is not None:
                return TestResult(self.name, TestStatus.SKIPPED, skip_reason, 0.0, "")

            if args.testname:
                try:
                    self.send_test_name_failed(suite.suite, self.case)
                except Exception:
                    return TestResult(
                        self.name,
                        TestStatus.FAIL,
                        FailureReason.SERVER_DIED,
                        0.0,
                        "\nServer does not respond to health check\n",
                    )

            self.runs_count += 1
            self.testcase_args = self.configure_testcase_args(
                args, self.case_file, suite.suite_tmp_path
            )
            client_options = self.add_random_settings(client_options)
            proc, stdout, stderr, debug_log, total_time = self.run_single_test(
                server_logs_level, client_options
            )

            result = self.process_result_impl(
                proc, stdout, stderr, debug_log, total_time
            )
            result.check_if_need_retry(args, stdout, stderr, self.runs_count)
            if result.status == TestStatus.FAIL:
                result.description = self.add_info_about_settings(result.description)
            return result
        except KeyboardInterrupt as e:
            raise e
        except HTTPError:
            return TestResult(
                self.name,
                TestStatus.FAIL,
                FailureReason.INTERNAL_QUERY_FAIL,
                0.0,
                self.add_info_about_settings(
                    self.get_description_from_exception_info(sys.exc_info())
                ),
            )
        except (ConnectionError, http.client.ImproperConnectionState):
            return TestResult(
                self.name,
                TestStatus.FAIL,
                FailureReason.SERVER_DIED,
                0.0,
                self.add_info_about_settings(
                    self.get_description_from_exception_info(sys.exc_info())
                ),
            )
        except Exception:
            return TestResult(
                self.name,
                TestStatus.UNKNOWN,
                FailureReason.INTERNAL_ERROR,
                0.0,
                self.get_description_from_exception_info(sys.exc_info()),
            )
        finally:
            self.remove_random_settings_from_env()


class TestSuite:
    @staticmethod
    def tests_in_suite_key_func(item: str) -> float:
        if args.order == "random":
            return random.random()

        reverse = 1 if args.order == "asc" else -1

        if -1 == item.find("_"):
            return 99998

        prefix, _ = item.split("_", 1)

        try:
            return reverse * int(prefix)
        except ValueError:
            return 99997

    @staticmethod
    def render_test_template(j2env, suite_dir, test_name):
        """
        Render template for test and reference file if needed
        """

        if j2env is None:
            return test_name

        test_base_name = removesuffix(test_name, ".sql.j2", ".sql")

        reference_file_name = test_base_name + ".reference.j2"
        reference_file_path = os.path.join(suite_dir, reference_file_name)
        if os.path.isfile(reference_file_path):
            tpl = j2env.get_template(reference_file_name)
            tpl.stream().dump(
                os.path.join(suite_dir, test_base_name) + ".gen.reference"
            )

        if test_name.endswith(".sql.j2"):
            tpl = j2env.get_template(test_name)
            generated_test_name = test_base_name + ".gen.sql"
            tpl.stream().dump(os.path.join(suite_dir, generated_test_name))
            return generated_test_name

        return test_name

    @staticmethod
    def read_test_tags(suite_dir: str, all_tests: List[str]) -> Dict[str, Set[str]]:
        def get_comment_sign(filename):
            if filename.endswith(".sql") or filename.endswith(".sql.j2"):
                return "--"
            elif (
                filename.endswith(".sh")
                or filename.endswith(".py")
                or filename.endswith(".expect")
            ):
                return "#"
            else:
                raise Exception(f"Unknown file_extension: {filename}")

        def parse_tags_from_line(line, comment_sign):
            if not line.startswith(comment_sign):
                return None
            tags_str = line[len(comment_sign) :].lstrip()  # noqa: ignore E203
            tags_prefix = "Tags:"
            if not tags_str.startswith(tags_prefix):
                return None
            tags_str = tags_str[len(tags_prefix) :]  # noqa: ignore E203
            tags = tags_str.split(",")
            tags = {tag.strip() for tag in tags}
            return tags

        def is_shebang(line: str) -> bool:
            return line.startswith("#!")

        def find_tag_line(file):
            for line in file:
                line = line.strip()
                if line and not is_shebang(line):
                    return line
            return ""

        def load_tags_from_file(filepath):
            comment_sign = get_comment_sign(filepath)
            with open(filepath, "r", encoding="utf-8") as file:
                try:
                    line = find_tag_line(file)
                except UnicodeDecodeError:
                    return []
            return parse_tags_from_line(line, comment_sign)

        all_tags = {}
        start_time = datetime.now()
        for test_name in all_tests:
            tags = load_tags_from_file(os.path.join(suite_dir, test_name))
            if tags:
                all_tags[test_name] = tags
        elapsed = (datetime.now() - start_time).total_seconds()
        if elapsed > 1:
            print(f"Tags for suite {suite_dir} read in {elapsed:.2f} seconds")
        return all_tags

    def __init__(self, args, suite_path: str, suite_tmp_path: str, suite: str):
        self.args = args
        self.suite_path: str = suite_path
        self.suite_tmp_path: str = suite_tmp_path
        self.suite: str = suite

        filter_func = lambda x: True  # noqa: ignore E731

        if args.run_by_hash_num is not None and args.run_by_hash_total is not None:
            if args.run_by_hash_num > args.run_by_hash_total:
                raise Exception(
                    f"Incorrect run by hash, value {args.run_by_hash_num} bigger than total {args.run_by_hash_total}"
                )

            filter_func = (
                lambda x: stringhash(x) % args.run_by_hash_total == args.run_by_hash_num
            )

        self.all_tests: List[str] = self.get_tests_list(
            self.tests_in_suite_key_func, filter_func
        )
        self.all_tags: Dict[str, Set[str]] = self.read_test_tags(
            self.suite_path, self.all_tests
        )

        self.sequential_tests = []
        self.parallel_tests = []
        for test_name in self.all_tests:
            if self.is_sequential_test(test_name):
                self.sequential_tests.append(test_name)
            else:
                self.parallel_tests.append(test_name)

    def is_sequential_test(self, test_name):
        if args.sequential:
            if any(s in test_name for s in args.sequential):
                return True

        if test_name not in self.all_tags:
            return False

        return ("no-parallel" in self.all_tags[test_name]) or (
            "sequential" in self.all_tags[test_name]
        )

    def get_tests_list(self, sort_key, filter_func):
        """
        Return list of tests file names to run
        """

        all_tests = list(self.get_selected_tests(filter_func))
        all_tests = all_tests * self.args.test_runs
        all_tests.sort(key=sort_key)
        return all_tests

    def get_selected_tests(self, filter_func):
        """
        Find all files with tests, filter, render templates
        """

        j2env = (
            jinja2.Environment(
                loader=jinja2.FileSystemLoader(self.suite_path),
                keep_trailing_newline=True,
            )
            if USE_JINJA
            else None
        )

        for test_name in os.listdir(self.suite_path):
            if not is_test_from_dir(self.suite_path, test_name):
                continue
            if self.args.test and not any(
                re.search(pattern, test_name) for pattern in self.args.test
            ):
                continue
            if USE_JINJA and test_name.endswith(".gen.sql"):
                continue
            if not filter_func(test_name):
                continue
            test_name = self.render_test_template(j2env, self.suite_path, test_name)
            yield test_name

    @staticmethod
    def read_test_suite(args, suite_dir_name: str):
        def is_data_present():
            try:
                return int(clickhouse_execute(args, "EXISTS TABLE test.hits"))
            except Exception as e:
                print(
                    "Cannot check if dataset is available, assuming it's not: ", str(e)
                )
                return False

        base_dir = os.path.abspath(args.queries)
        tmp_dir = os.path.abspath(args.tmp)
        suite_path = os.path.join(base_dir, suite_dir_name)

        suite_re_obj = re.search("^[0-9]+_(.*)$", suite_dir_name)
        if not suite_re_obj:  # skip .gitignore and so on
            return None

        suite_tmp_path = os.path.join(tmp_dir, suite_dir_name)
        if not os.path.exists(suite_tmp_path):
            os.makedirs(suite_tmp_path)

        suite = suite_re_obj.group(1)

        if not os.path.isdir(suite_path):
            return None

        if "stateful" in suite and not args.no_stateful and not is_data_present():
            print("Won't run stateful tests because test data wasn't loaded.")
            return None
        if "stateless" in suite and args.no_stateless:
            print("Won't run stateless tests because they were manually disabled.")
            return None
        if "stateful" in suite and args.no_stateful:
            print("Won't run stateful tests because they were manually disabled.")
            return None

        return TestSuite(args, suite_path, suite_tmp_path, suite)


stop_time = None
exit_code = None
server_died = None
stop_tests_triggered_lock = None
stop_tests_triggered = None
queue = None
multiprocessing_manager = None
restarted_tests = None


def run_tests_array(all_tests_with_params: Tuple[List[str], int, TestSuite]):
    all_tests, num_tests, test_suite = all_tests_with_params
    global stop_time
    global exit_code
    global server_died
    global restarted_tests

    OP_SQUARE_BRACKET = colored("[", args, attrs=["bold"])
    CL_SQUARE_BRACKET = colored("]", args, attrs=["bold"])

    MSG_FAIL = (
        OP_SQUARE_BRACKET
        + colored(" FAIL ", args, "red", attrs=["bold"])
        + CL_SQUARE_BRACKET
    )
    MSG_UNKNOWN = (
        OP_SQUARE_BRACKET
        + colored(" UNKNOWN ", args, "yellow", attrs=["bold"])
        + CL_SQUARE_BRACKET
    )
    MSG_OK = (
        OP_SQUARE_BRACKET
        + colored(" OK ", args, "green", attrs=["bold"])
        + CL_SQUARE_BRACKET
    )
    MSG_SKIPPED = (
        OP_SQUARE_BRACKET
        + colored(" SKIPPED ", args, "cyan", attrs=["bold"])
        + CL_SQUARE_BRACKET
    )

    MESSAGES = {
        TestStatus.FAIL: MSG_FAIL,
        TestStatus.UNKNOWN: MSG_UNKNOWN,
        TestStatus.OK: MSG_OK,
        TestStatus.SKIPPED: MSG_SKIPPED,
    }

    passed_total = 0
    skipped_total = 0
    failures_total = 0
    failures_chain = 0
    start_time = datetime.now()

    is_concurrent = multiprocessing.current_process().name != "MainProcess"

    client_options = get_additional_client_options(args)

    if num_tests > 0:
        about = "about " if is_concurrent else ""
        proc_name = multiprocessing.current_process().name
        print(f"\nRunning {about}{num_tests} {test_suite.suite} tests ({proc_name}).\n")

    while True:
        if is_concurrent:
            case = queue.get(timeout=args.timeout * 1.1)
            if not case:
                break
        else:
            if all_tests:
                case = all_tests.pop(0)
            else:
                break

        if server_died.is_set():
            stop_tests()
            break

        if stop_time and time() > stop_time:
            print("\nStop tests run because global time limit is exceeded.\n")
            stop_tests()
            break

        test_case = TestCase(test_suite, case, args, is_concurrent)

        try:
            description = ""
            test_cace_name = removesuffix(test_case.name, ".gen", ".sql") + ": "
            if not is_concurrent:
                sys.stdout.flush()
                sys.stdout.write(f"{test_cace_name:72}")
                # This flush is needed so you can see the test name of the long
                # running test before it will finish. But don't do it in parallel
                # mode, so that the lines don't mix.
                sys.stdout.flush()
            else:
                description = f"{test_cace_name:72}"

            while True:
                test_result = test_case.run(
                    args, test_suite, client_options, server_logs_level
                )
                test_result = test_case.process_result(test_result, MESSAGES)
                if not test_result.need_retry:
                    break
                restarted_tests.append(test_result)

            # First print the description, than invoke the check result logic
            description += test_result.description

            if description and not description.endswith("\n"):
                description += "\n"

            sys.stdout.write(description)
            sys.stdout.flush()

            if test_result.status == TestStatus.OK:
                passed_total += 1
                failures_chain = 0
            elif test_result.status == TestStatus.FAIL:
                failures_total += 1
                failures_chain += 1
                if test_result.reason == FailureReason.SERVER_DIED:
                    server_died.set()
                    stop_tests()
            elif test_result.status == TestStatus.SKIPPED:
                skipped_total += 1

        except KeyboardInterrupt as e:
            print(colored("Break tests execution", args, "red"))
            stop_tests()
            raise e

        if failures_chain >= args.max_failures_chain:
            stop_tests()
            break

    if failures_total > 0:
        print(
            colored(
                f"\nHaving {failures_total} errors! {passed_total} tests passed."
                f" {skipped_total} tests skipped."
                f" {(datetime.now() - start_time).total_seconds():.2f} s elapsed"
                f" ({multiprocessing.current_process().name}).",
                args,
                "red",
                attrs=["bold"],
            )
        )
        exit_code.value = 1
    else:
        print(
            colored(
                f"\n{passed_total} tests passed. {skipped_total} tests skipped."
                f" {(datetime.now() - start_time).total_seconds():.2f} s elapsed"
                f" ({multiprocessing.current_process().name}).",
                args,
                "green",
                attrs=["bold"],
            )
        )

    sys.stdout.flush()


server_logs_level = "warning"


def check_server_started(args):
    print("Connecting to ClickHouse server...", end="")

    sys.stdout.flush()
    retry_count = args.server_check_retries
    while retry_count > 0:
        try:
            clickhouse_execute(args, "SELECT 1")
            print(" OK")
            sys.stdout.flush()
            return True
        except (ConnectionError, http.client.ImproperConnectionState) as e:
            if args.hung_check:
                print("Connection error, will retry: ", str(e))
            else:
                print(".", end="")
            sys.stdout.flush()
            retry_count -= 1
            sleep(0.5)
            continue
        except TimeoutError:
            print("\nConnection timeout, will not retry")
            break
        except Exception as e:
            print("\nUexpected exception, will not retry: ", type(e).__name__, ": ", str(e))
            break

    print("\nAll connection tries failed")
    sys.stdout.flush()
    return False


class BuildFlags:
    THREAD = "tsan"
    ADDRESS = "asan"
    UNDEFINED = "ubsan"
    MEMORY = "msan"
    DEBUG = "debug"
    RELEASE = "release"
    ORDINARY_DATABASE = "ordinary-database"
    POLYMORPHIC_PARTS = "polymorphic-parts"


def collect_build_flags(args):
    result = []

    value = clickhouse_execute(
        args, "SELECT value FROM system.build_options WHERE name = 'CXX_FLAGS'"
    )
    if b"-fsanitize=thread" in value:
        result.append(BuildFlags.THREAD)
    elif b"-fsanitize=address" in value:
        result.append(BuildFlags.ADDRESS)
    elif b"-fsanitize=undefined" in value:
        result.append(BuildFlags.UNDEFINED)
    elif b"-fsanitize=memory" in value:
        result.append(BuildFlags.MEMORY)

    value = clickhouse_execute(
        args, "SELECT value FROM system.build_options WHERE name = 'BUILD_TYPE'"
    )
    if b"Debug" in value:
        result.append(BuildFlags.DEBUG)
    elif b"RelWithDebInfo" in value or b"Release" in value:
        result.append(BuildFlags.RELEASE)

    value = clickhouse_execute(
        args,
        "SELECT value FROM system.settings WHERE name = 'allow_deprecated_database_ordinary'",
    )
    if value == b"1" or args.db_engine == "Ordinary":
        result.append(BuildFlags.ORDINARY_DATABASE)

    value = int(
        clickhouse_execute(
            args,
            "SELECT value FROM system.merge_tree_settings WHERE name = 'min_bytes_for_wide_part'",
        )
    )
    if value == 0:
        result.append(BuildFlags.POLYMORPHIC_PARTS)

    use_flags = clickhouse_execute(
        args,
        "SELECT name FROM system.build_options WHERE name like 'USE_%' AND value in ('ON', '1')",
    )
    for use_flag in use_flags.strip().splitlines():
        use_flag = use_flag.decode().lower()
        result.append(use_flag)

    system_processor = clickhouse_execute(
        args,
        "SELECT value FROM system.build_options WHERE name = 'SYSTEM_PROCESSOR' LIMIT 1",
    ).strip()
    if system_processor:
        result.append(f"cpu-{system_processor.decode().lower()}")

    return result


def collect_changed_merge_tree_settings(args):
    changed_settings = (
        clickhouse_execute(
            args,
            "SELECT name FROM system.merge_tree_settings WHERE changed",
        )
        .strip()
        .splitlines()
    )

    return list(map(lambda s: s.decode(), changed_settings))


def check_table_column(args, database, table, column):
    return (
        int(
            clickhouse_execute(
                args,
                f"""
    SELECT count()
    FROM system.columns
    WHERE database = '{database}' AND table = '{table}' AND name = '{column}'
    """,
            )
        )
        > 0
    )


def suite_key_func(item: str) -> Union[float, Tuple[int, str]]:
    if args.order == "random":
        return random.random()

    if -1 == item.find("_"):
        return 99998, ""

    prefix, suffix = item.split("_", 1)

    try:
        return int(prefix), suffix
    except ValueError:
        return 99997, ""


def extract_key(key: str) -> str:
    return subprocess.getstatusoutput(
        args.extract_from_config + " --try --config " + args.configserver + key
    )[1]


def do_run_tests(jobs, test_suite: TestSuite, parallel):
    if jobs > 1 and len(test_suite.parallel_tests) > 0:
        print(
            "Found",
            len(test_suite.parallel_tests),
            "parallel tests and",
            len(test_suite.sequential_tests),
            "sequential tests",
        )
        run_n, run_total = parallel.split("/")
        run_n = float(run_n)
        run_total = float(run_total)
        tests_n = len(test_suite.parallel_tests)
        run_total = min(run_total, tests_n)

        jobs = min(jobs, tests_n)
        run_total = max(jobs, run_total)

        batch_size = max(1, len(test_suite.parallel_tests) // jobs)
        parallel_tests_array = []
        for _ in range(jobs):
            parallel_tests_array.append((None, batch_size, test_suite))

        try:
            with closing(multiprocessing.Pool(processes=jobs)) as pool:
                pool.map_async(run_tests_array, parallel_tests_array)

                for suit in test_suite.parallel_tests:
                    queue.put(suit, timeout=args.timeout * 1.1)

                for _ in range(jobs):
                    queue.put(None, timeout=args.timeout * 1.1)

                queue.close()
        except Full:
            print(
                "Couldn't put test to the queue within timeout. Server probably hung."
            )
            print_stacktraces()
            queue.close()

        pool.join()

        run_tests_array(
            (test_suite.sequential_tests, len(test_suite.sequential_tests), test_suite)
        )
        return len(test_suite.sequential_tests) + len(test_suite.parallel_tests)
    else:
        num_tests = len(test_suite.all_tests)
        run_tests_array((test_suite.all_tests, num_tests, test_suite))
        return num_tests


def is_test_from_dir(suite_dir, case):
    case_file = os.path.join(suite_dir, case)
    # We could also test for executable files (os.access(case_file, os.X_OK),
    # but it interferes with 01610_client_spawn_editor.editor, which is invoked
    # as a query editor in the test, and must be marked as executable.
    return os.path.isfile(case_file) and any(
        case_file.endswith(suppotred_ext) for suppotred_ext in TEST_FILE_EXTENSIONS
    )


def removesuffix(text, *suffixes):
    """
    Added in python 3.9
    https://www.python.org/dev/peps/pep-0616/

    This version can work with several possible suffixes
    """
    for suffix in suffixes:
        if suffix and text.endswith(suffix):
            return text[: -len(suffix)]
    return text


def reportCoverageFor(args, what, query, permissive=False):
    value = clickhouse_execute(args, query).decode()

    if value != "":
        print(f"\nThe following {what} were not covered by tests:\n")
        print(value)
        print("\n")
        return permissive

    return True


def reportCoverage(args):
    return (
        reportCoverageFor(
            args,
            "functions",
            """
            SELECT name
            FROM system.functions
            WHERE NOT is_aggregate AND origin = 'System' AND alias_to = ''
                AND name NOT IN
                (
                    SELECT arrayJoin(used_functions) FROM system.query_log WHERE event_date >= yesterday()
                )
            ORDER BY name
        """,
            True,
        )
        and reportCoverageFor(
            args,
            "aggregate functions",
            """
            SELECT name
            FROM system.functions
            WHERE is_aggregate AND origin = 'System' AND alias_to = ''
                AND name NOT IN
                (
                    SELECT arrayJoin(used_aggregate_functions) FROM system.query_log WHERE event_date >= yesterday()
                )
            ORDER BY name
        """,
        )
        and reportCoverageFor(
            args,
            "aggregate function combinators",
            """
            SELECT name
            FROM system.aggregate_function_combinators
            WHERE NOT is_internal
                AND name NOT IN
                (
                    SELECT arrayJoin(used_aggregate_function_combinators) FROM system.query_log WHERE event_date >= yesterday()
                )
            ORDER BY name
        """,
        )
        and reportCoverageFor(
            args,
            "data type families",
            """
            SELECT name
            FROM system.data_type_families
            WHERE alias_to = '' AND name NOT LIKE 'Interval%'
                AND name NOT IN
                (
                    SELECT arrayJoin(used_data_type_families) FROM system.query_log WHERE event_date >= yesterday()
                )
            ORDER BY name
        """,
        )
    )


def main(args):
    global server_died
    global stop_time
    global exit_code
    global server_logs_level
    global restarted_tests

    if not check_server_started(args):
        msg = "Server is not responding. Cannot execute 'SELECT 1' query."
        if args.hung_check:
            print(msg)
            pid = get_server_pid()
            print("Got server pid", pid)
            print_stacktraces()
        raise Exception(msg)

    args.build_flags = collect_build_flags(args)
    args.changed_merge_tree_settings = collect_changed_merge_tree_settings(args)
    args.suppport_system_processes_is_all_data_sent = check_table_column(
        args, "system", "processes", "is_all_data_sent"
    )

    if args.s3_storage and (
        BuildFlags.THREAD in args.build_flags or BuildFlags.DEBUG in args.build_flags
    ):
        args.no_random_settings = True

    if args.skip:
        args.skip = set(args.skip)

    base_dir = os.path.abspath(args.queries)

    # Keep same default values as in queries/shell_config.sh
    os.environ.setdefault("CLICKHOUSE_BINARY", args.binary)
    # os.environ.setdefault("CLICKHOUSE_CLIENT", args.client)
    os.environ.setdefault("CLICKHOUSE_CONFIG", args.configserver)

    if args.configclient:
        os.environ.setdefault("CLICKHOUSE_CONFIG_CLIENT", args.configclient)

    # Force to print server warnings in stderr
    # Shell scripts could change logging level
    os.environ.setdefault("CLICKHOUSE_CLIENT_SERVER_LOGS_LEVEL", server_logs_level)

    # This code is bad as the time is not monotonic
    if args.global_time_limit:
        stop_time = time() + args.global_time_limit

    if args.zookeeper is None:
        args.zookeeper = True

    if args.shard is None:
        args.shard = bool(extract_key(' --key listen_host | grep -E "127.0.0.2|::"'))

    def create_common_database(args, db_name):
        create_database_retries = 0
        while create_database_retries < MAX_RETRIES:
            start_time = datetime.now()
            try:
                clickhouse_execute(
                    args,
                    f"CREATE DATABASE IF NOT EXISTS {db_name} "
                    f"{get_db_engine(args, db_name)}",
                    settings=get_create_database_settings(args, None),
                )
            except HTTPError as e:
                total_time = (datetime.now() - start_time).total_seconds()
                if not need_retry(args, e.message, e.message, total_time):
                    break
            create_database_retries += 1

    try:
        if args.database and args.database != "test":
            create_common_database(args, args.database)

        create_common_database(args, "test")
    except Exception as e:
        print(f"Failed to create databases for tests: {e}")
        server_died.set()

    total_tests_run = 0

    for suite in sorted(os.listdir(base_dir), key=suite_key_func):
        if server_died.is_set():
            break

        test_suite = TestSuite.read_test_suite(args, suite)
        if test_suite is None:
            continue

        total_tests_run += do_run_tests(args.jobs, test_suite, args.parallel)

    if server_died.is_set():
        exit_code.value = 1

    if args.hung_check:

        # Some queries may execute in background for some time after test was finished. This is normal.
        for _ in range(1, 60):
            processlist = get_processlist(args)
            if not processlist:
                break
            sleep(1)

        if processlist:
            print(
                colored(
                    "\nFound hung queries in processlist:", args, "red", attrs=["bold"]
                )
            )
            print(json.dumps(processlist, indent=4))
            print(get_transactions_list(args))

            print_stacktraces()
            exit_code.value = 1
        else:
            print(colored("\nNo queries hung.", args, "green", attrs=["bold"]))

    if len(restarted_tests) > 0:
        print("\nSome tests were restarted:\n")

        for test_result in restarted_tests:
            print(f"\n{test_result.case_name:72}: ")
            # replace it with lowercase to avoid parsing retried tests as failed
            for status in TestStatus:
                test_result.description = test_result.description.replace(
                    status.value, status.value.lower()
                )
            print(test_result.description)

    if total_tests_run == 0:
        print("No tests were run.")
        sys.exit(1)
    else:
        print("All tests have finished.")

    if args.report_coverage and not reportCoverage(args):
        exit_code.value = 1

    sys.exit(exit_code.value)


def find_binary(name):
    if os.path.exists(name) and os.access(name, os.X_OK):
        return True
    paths = os.environ.get("PATH").split(":")
    for path in paths:
        if os.access(os.path.join(path, name), os.X_OK):
            return True

    # maybe it wasn't in PATH
    if os.access(os.path.join("/usr/local/bin", name), os.X_OK):
        return True
    if os.access(os.path.join("/usr/bin", name), os.X_OK):
        return True
    return False


def get_additional_client_options(args):
    if args.client_option:
        return " ".join("--" + option for option in args.client_option)
    return ""


def get_additional_client_options_url(args):
    if args.client_option:
        return "&".join(args.client_option)
    return ""


if __name__ == "__main__":
    stop_time = None
    exit_code = multiprocessing.Value("i", 0)
    server_died = multiprocessing.Event()
    stop_tests_triggered_lock = multiprocessing.Lock()
    stop_tests_triggered = multiprocessing.Event()
    queue = multiprocessing.Queue(maxsize=1)
    multiprocessing_manager = multiprocessing.Manager()
    restarted_tests = multiprocessing_manager.list()

    # Move to a new process group and kill it at exit so that we don't have any
    # infinite tests processes left
    # (new process group is required to avoid killing some parent processes)
    os.setpgid(0, 0)
    signal.signal(signal.SIGTERM, signal_handler)
    signal.signal(signal.SIGINT, signal_handler)
    signal.signal(signal.SIGHUP, signal_handler)

    parser = ArgumentParser(description="ClickHouse functional tests")
    parser.add_argument("-q", "--queries", help="Path to queries dir")
    parser.add_argument("--tmp", help="Path to tmp dir")

    parser.add_argument(
        "-b",
        "--binary",
        default="clickhouse",
        help="Path to clickhouse"
        "binary or name of binary in PATH",
    )

    parser.add_argument(
        "-c",
        "--client",
        help="Path to clickhouse-client, this option is useless"
        "name of binary in PATH",
    )

    parser.add_argument("--extract_from_config", help="extract-from-config program")
    parser.add_argument(
        "--configclient", help="Client config (if you use not default ports)"
    )
    parser.add_argument(
        "--configserver",
        default="/etc/clickhouse-server/config.xml",
        help="Preprocessed server config",
    )
    parser.add_argument(
        "-o", "--output", help="Output xUnit compliant test report directory"
    )
    parser.add_argument(
        "-t",
        "--timeout",
        type=int,
        default=600,
        help="Timeout for each test case in seconds",
    )
    parser.add_argument(
        "--global_time_limit",
        type=int,
        help="Stop if executing more than specified time (after current test finished)",
    )
    parser.add_argument("test", nargs="*", help="Optional test case name regex")
    parser.add_argument(
        "-d",
        "--disabled",
        action="store_true",
        default=False,
        help="Also run disabled tests",
    )
    parser.add_argument(
        "--stop",
        action="store_true",
        default=None,
        dest="stop",
        help="Stop on network errors",
    )
    parser.add_argument(
        "--order", default="desc", choices=["asc", "desc", "random"], help="Run order"
    )
    parser.add_argument(
        "--testname",
        action="store_true",
        default=None,
        dest="testname",
        help="Make query with test name before test run",
    )
    parser.add_argument("--hung-check", action="store_true", default=False)
    parser.add_argument("--no-left-queries-check", action="store_true", default=False)
    parser.add_argument("--force-color", action="store_true", default=False)
    parser.add_argument(
        "--database", help="Database for tests (random name test_XXXXXX by default)"
    )
    parser.add_argument(
        "--no-drop-if-fail",
        action="store_true",
        help="Do not drop database for test if test has failed (does not work if reference file mismatch)",
    )
    parser.add_argument(
        "--hide-db-name",
        action="store_true",
        help='Replace random database name with "default" in stderr',
    )
    parser.add_argument(
        "--parallel", default="1/1", help="One parallel test run number/total"
    )
    parser.add_argument(
        "-j", "--jobs", default=1, nargs="?", type=int, help="Run all tests in parallel"
    )
    parser.add_argument(
        "--test-runs",
        default=1,
        nargs="?",
        type=int,
        help="Run each test many times (useful for e.g. flaky check)",
    )
    parser.add_argument(
        "-U",
        "--unified",
        default=3,
        type=int,
        help="output NUM lines of unified context",
    )
    parser.add_argument(
        "-r",
        "--server-check-retries",
        default=180,
        type=int,
        help="Num of tries to execute SELECT 1 before tests started",
    )
    parser.add_argument("--db-engine", help="Database engine name")
    parser.add_argument(
        "--replicated-database",
        action="store_true",
        default=False,
        help="Run tests with Replicated database engine",
    )
    parser.add_argument(
        "--fast-tests-only",
        action="store_true",
        default=False,
        help='Run only fast tests (the tests without the "no-fasttest" tag)',
    )
    parser.add_argument(
        "--no-stateless", action="store_true", help="Disable all stateless tests"
    )
    parser.add_argument(
        "--no-stateful", action="store_true", help="Disable all stateful tests"
    )
    parser.add_argument("--skip", nargs="+", help="Skip these tests")
    parser.add_argument(
        "--sequential",
        nargs="+",
        help="Run these tests sequentially even if --parallel specified",
    )
    parser.add_argument(
        "--no-long", action="store_true", dest="no_long", help="Do not run long tests"
    )
    parser.add_argument(
        "--client-option", nargs="+", help="Specify additional client argument"
    )
    parser.add_argument(
        "--print-time", action="store_true", dest="print_time", help="Print test time"
    )
    parser.add_argument(
        "--check-zookeeper-session",
        action="store_true",
        help="Check ZooKeeper session uptime to determine if failed test should be retried",
    )
    parser.add_argument(
        "--s3-storage",
        action="store_true",
        default=False,
        help="Run tests over s3 storage",
    )
    parser.add_argument(
        "--stress",
        action="store_true",
        default=False,
        help="Run stress tests",
    )
    parser.add_argument(
        "--no-random-settings",
        action="store_true",
        default=False,
        help="Disable settings randomization",
    )
    parser.add_argument(
        "--no-random-merge-tree-settings",
        action="store_true",
        default=False,
        help="Disable MergeTree settings randomization",
    )
    parser.add_argument(
        "--run-by-hash-num",
        type=int,
        help="Run tests matching crc32(test_name) % run_by_hash_total == run_by_hash_num",
    )
    parser.add_argument(
        "--run-by-hash-total",
        type=int,
        help="Total test groups for crc32(test_name) % run_by_hash_total == run_by_hash_num",
    )

    group = parser.add_mutually_exclusive_group(required=False)
    group.add_argument(
        "--zookeeper",
        action="store_true",
        default=None,
        dest="zookeeper",
        help="Run zookeeper related tests",
    )
    group.add_argument(
        "--no-zookeeper",
        action="store_false",
        default=None,
        dest="zookeeper",
        help="Do not run zookeeper related tests",
    )

    group = parser.add_mutually_exclusive_group(required=False)
    group.add_argument(
        "--shard",
        action="store_true",
        default=None,
        dest="shard",
        help="Run sharding related tests "
        "(required to clickhouse-server listen 127.0.0.2 127.0.0.3)",
    )
    group.add_argument(
        "--no-shard",
        action="store_false",
        default=None,
        dest="shard",
        help="Do not run shard related tests",
    )

    group.add_argument(
        "--backward-compatibility-check",
        action="store_true",
        help="Run tests for further backward compatibility testing by ignoring all"
        "drop queries in tests for collecting data from new version of server",
    )
    parser.add_argument(
        "--secure",
        action="store_true",
        default=False,
        help="Use secure connection to connect to clickhouse-server",
    )
    parser.add_argument(
        "--max-failures-chain",
        default=20,
        type=int,
        help="Max number of failed tests in a row (stop tests if higher)",
    )
    parser.add_argument(
        "--report-coverage",
        action="store_true",
        default=False,
        help="Check what high-level server components were covered by tests",
    )
    args = parser.parse_args()

    if args.queries and not os.path.isdir(args.queries):
        print(
            f"Cannot access the specified directory with queries ({args.queries})",
            file=sys.stderr,
        )
        sys.exit(1)

    # Autodetect the directory with queries if not specified
    if args.queries is None:
        args.queries = "queries"

    if not os.path.isdir(args.queries):
        # If we're running from the repo
        args.queries = os.path.join(
            os.path.dirname(os.path.abspath(__file__)), "queries"
        )

    if not os.path.isdir(args.queries):
        # Next we're going to try some system directories, don't write 'stdout' files into them.
        if args.tmp is None:
            args.tmp = "/tmp/clickhouse-test"

        args.queries = "/usr/local/share/clickhouse-test/queries"

    if not os.path.isdir(args.queries):
        args.queries = "/usr/share/clickhouse-test/queries"

    if not os.path.isdir(args.queries):
        print(
            "Failed to detect path to the queries directory. Please specify it with "
            "'--queries' option.",
            file=sys.stderr,
        )
        sys.exit(1)

    print("Using queries from '" + args.queries + "' directory")

    if args.tmp is None:
        args.tmp = args.queries
    if args.client is None:
        if find_binary(args.binary + "-client"):
            args.client = args.binary + "-client"

            print("Using " + args.client + " as client program")
        elif find_binary(args.binary):
            args.client = args.binary + " client"

            print(
                "Using "
                + args.client
                + " as client program (expecting monolithic build)"
            )
        else:
            print(
                "No 'clickhouse' or 'clickhouse-client' client binary found",
                file=sys.stderr,
            )
            parser.print_help()
            sys.exit(1)

    if args.configclient:
        args.client += " --config-file=" + args.configclient

    tcp_host = os.getenv("CLICKHOUSE_HOST")
    if tcp_host is not None:
        args.tcp_host = tcp_host
        args.client += f" --host={tcp_host}"
    else:
        args.tcp_host = "localhost"

    tcp_port = os.getenv("CLICKHOUSE_PORT_TCP")
    if tcp_port is not None:
        args.tcp_port = int(tcp_port)
        args.client += f" --port={tcp_port}"
    else:
        args.tcp_port = 9440 if args.secure else 9000
        if args.secure:
            os.environ["CLICKHOUSE_PORT_TCP"] = str(args.tcp_port)

    http_port = os.getenv("CLICKHOUSE_PORT_HTTP")
    if http_port is not None:
        args.http_port = int(http_port)
    else:
        args.http_port = 8443 if args.secure else 8123
        os.environ["CLICKHOUSE_PORT_HTTP"] = str(args.http_port)
        if args.secure and os.getenv("CLICKHOUSE_PORT_HTTP_PROTO") is None:
            os.environ["CLICKHOUSE_PORT_HTTP_PROTO"] = "https"

    client_database = os.getenv("CLICKHOUSE_DATABASE")
    if client_database is not None:
        args.client += f" --database={client_database}"
        args.client_database = client_database
    else:
        args.client_database = "default"

    if args.backward_compatibility_check:
        args.client += " --fake-drop"

    if args.client_option or args.secure:
        # Set options for client
        if "CLICKHOUSE_CLIENT_OPT" in os.environ:
            os.environ["CLICKHOUSE_CLIENT_OPT"] += " "
        else:
            os.environ["CLICKHOUSE_CLIENT_OPT"] = ""

        os.environ["CLICKHOUSE_CLIENT_OPT"] += get_additional_client_options(args)
        if args.secure:
            os.environ["CLICKHOUSE_CLIENT_OPT"] += " --secure "

        # Set options for curl
        if "CLICKHOUSE_URL_PARAMS" in os.environ:
            os.environ["CLICKHOUSE_URL_PARAMS"] += "&"
        else:
            os.environ["CLICKHOUSE_URL_PARAMS"] = ""

        client_options_query_str = get_additional_client_options_url(args)
        args.client_options_query_str = client_options_query_str + "&"
        os.environ["CLICKHOUSE_URL_PARAMS"] += client_options_query_str
    else:
        args.client_options_query_str = ""

    if args.extract_from_config is None:
        if os.access(args.binary + "-extract-from-config", os.X_OK):
            args.extract_from_config = args.binary + "-extract-from-config"
        else:
            args.extract_from_config = args.binary + " extract-from-config"

    if args.jobs is None:
        args.jobs = multiprocessing.cpu_count()

    if args.db_engine and args.db_engine == "Ordinary":
        MESSAGES_TO_RETRY.append(" locking attempt on ")

    main(args)<|MERGE_RESOLUTION|>--- conflicted
+++ resolved
@@ -1091,21 +1091,6 @@
                 drop_database_query += " ON CLUSTER test_cluster_database_replicated"
 
             try:
-<<<<<<< HEAD
-                drop_database_query = "DROP DATABASE " + database
-                if args.replicated_database:
-                    drop_database_query += (
-                        " ON CLUSTER test_cluster_database_replicated"
-                    )
-                clickhouse_execute(
-                    args,
-                    drop_database_query,
-                    timeout=seconds_left,
-                    settings={
-                        "log_comment": args.testcase_basename,
-                    },
-                )
-=======
                 # It's possible to get an error "New table appeared in database being dropped or detached. Try again."
                 for _ in range(1, 60):
                     try:
@@ -1123,7 +1108,6 @@
                         raise
                     break
 
->>>>>>> d6289c3a
             except socket.timeout:
                 total_time = (datetime.now() - start_time).total_seconds()
                 return (
