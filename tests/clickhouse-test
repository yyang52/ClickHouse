#!/usr/bin/env python3

# pylint: disable=too-many-return-statements
# pylint: disable=global-variable-not-assigned
# pylint: disable=too-many-lines
# pylint: disable=anomalous-backslash-in-string

import enum
from queue import Full
import shutil
import sys
import os
import os.path
import signal
import re
import copy
import traceback
import math

# Not requests, to avoid requiring extra dependency.
import http.client
import urllib.parse
import json

# for crc32
import zlib

from argparse import ArgumentParser
from typing import Tuple, Union, Optional, Dict, Set, List
import subprocess
from subprocess import Popen
from subprocess import PIPE
from datetime import datetime
from time import time, sleep
from errno import ESRCH

try:
    import termcolor  # type: ignore
except ImportError:
    termcolor = None

import random
import string
import multiprocessing
import socket
from contextlib import closing

USE_JINJA = True
try:
    import jinja2
except ImportError:
    USE_JINJA = False
    print("WARNING: jinja2 not installed! Template tests will be skipped.")

MESSAGES_TO_RETRY = [
    "ConnectionPoolWithFailover: Connection failed at try",
    "DB::Exception: New table appeared in database being dropped or detached. Try again",
    "is already started to be removing by another replica right now",
]

MAX_RETRIES = 3

TEST_FILE_EXTENSIONS = [".sql", ".sql.j2", ".sh", ".py", ".expect"]

VERSION_PATTERN = r"^((\d+\.)?(\d+\.)?(\d+\.)?\d+)$"


def stringhash(s):
    # default hash() function consistent
    # only during process invocation https://stackoverflow.com/a/42089311
    return zlib.crc32(s.encode("utf-8"))


# First and last lines of the log
def trim_for_log(s):
    if not s:
        return s
    lines = s.splitlines()
    return "\n".join(lines[:50] + ["#" * 100] + lines[-50:])


class HTTPError(Exception):
    def __init__(self, message=None, code=None):
        self.message = message
        self.code = code
        super().__init__(message)

    def __str__(self):
        return f"Code: {self.code}. {self.message}"


# Helpers to execute queries via HTTP interface.
def clickhouse_execute_http(
    base_args, query, timeout=30, settings=None, default_format=None, max_http_retries=5
):
    if args.secure:
        client = http.client.HTTPSConnection(
            host=base_args.tcp_host, port=base_args.http_port, timeout=timeout
        )
    else:
        client = http.client.HTTPConnection(
            host=base_args.tcp_host, port=base_args.http_port, timeout=timeout
        )

    timeout = int(timeout)
    params = {
        "query": query,
        # hung check in stress tests may remove the database,
        # hence we should use 'system'.
        "database": "system",
        "connect_timeout": timeout,
        "receive_timeout": timeout,
        "send_timeout": timeout,
        "http_connection_timeout": timeout,
        "http_receive_timeout": timeout,
        "http_send_timeout": timeout,
    }
    if settings is not None:
        params.update(settings)
    if default_format is not None:
        params["default_format"] = default_format

    for i in range(max_http_retries):
        try:
            client.request(
                "POST",
                f"/?{base_args.client_options_query_str}{urllib.parse.urlencode(params)}",
            )
            res = client.getresponse()
            data = res.read()
            break
        except Exception as ex:
            if i == max_http_retries - 1:
                raise ex

            sleep(i + 1)

    if res.status != 200:
        raise HTTPError(data.decode(), res.status)

    return data

def clickhouse_execute(base_args, query, timeout=30, settings=None, max_http_retries=5):
    return clickhouse_execute_http(base_args, query, timeout, settings, max_http_retries=max_http_retries).strip()


def clickhouse_execute_json(base_args, query, timeout=60, settings=None, max_http_retries=5):
    data = clickhouse_execute_http(base_args, query, timeout, settings, "JSONEachRow", max_http_retries=max_http_retries)
    if not data:
        return None
    rows = []
    for row in data.strip().splitlines():
        rows.append(json.loads(row))
    return rows


class Terminated(KeyboardInterrupt):
    pass


def signal_handler(sig, frame):
    raise Terminated(f"Terminated with {sig} signal")


def stop_tests():
    global stop_tests_triggered_lock
    global stop_tests_triggered
    global restarted_tests

    with stop_tests_triggered_lock:
        print("Stopping tests")
        if not stop_tests_triggered.is_set():
            stop_tests_triggered.set()

            # materialize multiprocessing.Manager().list() object before
            # sending SIGTERM since this object is a proxy, that requires
            # communicating with manager thread, but after SIGTERM will be
            # send, this thread will die, and you will get
            # ConnectionRefusedError error for any access to "restarted_tests"
            # variable.
            restarted_tests = [*restarted_tests]

            # send signal to all processes in group to avoid hung check triggering
            # (to avoid terminating clickhouse-test itself, the signal should be ignored)
            signal.signal(signal.SIGTERM, signal.SIG_IGN)
            os.killpg(os.getpgid(os.getpid()), signal.SIGTERM)
            signal.signal(signal.SIGTERM, signal.SIG_DFL)


def get_db_engine(args, database_name):
    if args.replicated_database:
        return f" ON CLUSTER test_cluster_database_replicated \
            ENGINE=Replicated('/test/clickhouse/db/{database_name}', \
            '{{shard}}', '{{replica}}')"
    if args.db_engine:
        return " ENGINE=" + args.db_engine
    return ""  # Will use default engine


def get_create_database_settings(args, testcase_args):
    create_database_settings = dict()
    if testcase_args:
        create_database_settings["log_comment"] = testcase_args.testcase_basename
    if args.db_engine == "Ordinary":
        create_database_settings["allow_deprecated_database_ordinary"] = 1
    return create_database_settings


def get_zookeeper_session_uptime(args):
    try:
        if args.replicated_database:
            return int(
                clickhouse_execute(
                    args,
                    """
            SELECT min(materialize(zookeeperSessionUptime()))
            FROM clusterAllReplicas('test_cluster_database_replicated', system.one)
            """,
                )
            )
        else:
            return int(clickhouse_execute(args, "SELECT zookeeperSessionUptime()"))
    except Exception:
        return None


def need_retry(args, stdout, stderr, total_time):
    if args.check_zookeeper_session:
        # Sometimes we may get unexpected exception like "Replica is readonly" or "Shutdown is called for table"
        # instead of "Session expired" or "Connection loss"
        # Retry if session was expired during test execution.
        # If ZooKeeper is configured, then it's more reliable than checking stderr,
        # but the following condition is always true if ZooKeeper is not configured.
        session_uptime = get_zookeeper_session_uptime(args)
        if session_uptime is not None and session_uptime < math.ceil(total_time):
            return True
    return any(msg in stdout for msg in MESSAGES_TO_RETRY) or any(
        msg in stderr for msg in MESSAGES_TO_RETRY
    )


def get_processlist_with_stacktraces(args):
    try:
        if args.replicated_database:
            return clickhouse_execute_json(
                args,
                """
            SELECT materialize(hostName() || '::' || tcpPort()::String) as host_port, *
            -- NOTE: view() here to do JOIN on shards, instead of initiator
            FROM clusterAllReplicas('test_cluster_database_replicated', view(
                SELECT
                    groupArray((s.thread_id, arrayStringConcat(arrayMap(
                        x -> concat(addressToLine(x), '::', demangle(addressToSymbol(x))),
                        s.trace), '\n') AS stacktrace
                    )) AS stacktraces,
                    p.*
                FROM system.processes p
                JOIN system.stack_trace s USING (query_id)
                WHERE query NOT LIKE '%system.processes%'
                GROUP BY p.*
            ))
            ORDER BY elapsed DESC
            """,
                settings={
                    "allow_introspection_functions": 1,
                },
            )
        else:
            return clickhouse_execute_json(
                args,
                """
            SELECT
                groupArray((s.thread_id, arrayStringConcat(arrayMap(
                    x -> concat(addressToLine(x), '::', demangle(addressToSymbol(x))),
                    s.trace), '\n') AS stacktrace
                )) AS stacktraces,
                p.*
            FROM system.processes p
            JOIN system.stack_trace s USING (query_id)
            WHERE query NOT LIKE '%system.processes%'
            GROUP BY p.*
            ORDER BY elapsed DESC
            """,
                settings={
                    "allow_introspection_functions": 1,
                },
            )
    except Exception as e:
        return "Failed to get processlist: " + str(e)


def get_transactions_list(args):
    try:
        if args.replicated_database:
            return clickhouse_execute_json(
                args,
                "SELECT materialize((hostName(), tcpPort())) as host, * FROM "
                "clusterAllReplicas('test_cluster_database_replicated', system.transactions)",
            )
        else:
            return clickhouse_execute_json(args, "select * from system.transactions")
    except Exception as e:
        return f"Cannot get list of transactions: {e}"


# collect server stacktraces using gdb
def get_stacktraces_from_gdb(server_pid):
    try:
        cmd = f"gdb -batch -ex 'thread apply all backtrace' -p {server_pid}"
        return subprocess.check_output(cmd, shell=True).decode("utf-8")
    except Exception as e:
        print(f"Error occurred while receiving stack traces from gdb: {e}")
        return None


# collect server stacktraces from system.stack_trace table
# it does not work in Sandbox
def get_stacktraces_from_clickhouse(args):
    settings_str = " ".join(
        [
            get_additional_client_options(args),
            "--allow_introspection_functions=1",
            "--skip_unavailable_shards=1",
        ]
    )
    replicated_msg = (
        f"{args.client} {settings_str} --query "
        '"SELECT materialize((hostName(), tcpPort())) as host, thread_id, '
        "arrayStringConcat(arrayMap(x, y -> concat(x, ': ', y), "
        "arrayMap(x -> addressToLine(x), trace), "
        "arrayMap(x -> demangle(addressToSymbol(x)), trace)), '\n') as trace "
        "FROM clusterAllReplicas('test_cluster_database_replicated', 'system.stack_trace') "
        'ORDER BY host, thread_id FORMAT Vertical"'
    )

    msg = (
        f"{args.client} {settings_str} --query "
        "\"SELECT arrayStringConcat(arrayMap(x, y -> concat(x, ': ', y), "
        "arrayMap(x -> addressToLine(x), trace), "
        "arrayMap(x -> demangle(addressToSymbol(x)), trace)), '\n') as trace "
        'FROM system.stack_trace FORMAT Vertical"'
    )

    try:
        return subprocess.check_output(
            replicated_msg if args.replicated_database else msg,
            shell=True,
            stderr=subprocess.STDOUT,
        ).decode("utf-8")
    except Exception as e:
        print(f"Error occurred while receiving stack traces from client: {e}")
        return None


def print_stacktraces() -> None:
    server_pid = get_server_pid()

    bt = None

    if server_pid and not args.replicated_database:
        print("")
        print(
            f"Located ClickHouse server process {server_pid} listening at TCP port {args.tcp_port}"
        )
        print("Collecting stacktraces from all running threads with gdb:")

        bt = get_stacktraces_from_gdb(server_pid)

        if len(bt) < 1000:
            print("Got suspiciously small stacktraces: ", bt)
            bt = None

    if bt is None:
        print("\nCollecting stacktraces from system.stacktraces table:")

        bt = get_stacktraces_from_clickhouse(args)

    if bt is not None:
        print(bt)
        return

    print(
        colored(
            f"\nUnable to locate ClickHouse server process listening at TCP port "
            f"{args.tcp_port}. It must have crashed or exited prematurely!",
            args,
            "red",
            attrs=["bold"],
        )
    )


def get_server_pid():
    # lsof does not work in stress tests for some reason
    cmd_lsof = f"lsof -i tcp:{args.tcp_port} -s tcp:LISTEN -Fp | sed 's/^p//p;d'"
    cmd_pidof = "pidof -s clickhouse-server"

    commands = [cmd_lsof, cmd_pidof]
    output = None

    for cmd in commands:
        try:
            output = subprocess.check_output(
                cmd, shell=True, stderr=subprocess.STDOUT, universal_newlines=True
            )
            if output:
                return int(output)
        except Exception as e:
            print(f"Cannot get server pid with {cmd}, got {output}: {e}")

    return None  # most likely server is dead


def colored(text, args, color=None, on_color=None, attrs=None):
    if termcolor and (sys.stdout.isatty() or args.force_color):
        return termcolor.colored(text, color, on_color, attrs)
    else:
        return text


class TestStatus(enum.Enum):
    FAIL = "FAIL"
    UNKNOWN = "UNKNOWN"
    OK = "OK"
    SKIPPED = "SKIPPED"


class FailureReason(enum.Enum):
    # FAIL reasons
    TIMEOUT = "Timeout!"
    SERVER_DIED = "server died"
    EXIT_CODE = "return code: "
    STDERR = "having stderror: "
    EXCEPTION = "having having exception in stdout: "
    RESULT_DIFF = "result differs with reference: "
    TOO_LONG = "Test runs too long (> 60s). Make it faster."
    INTERNAL_QUERY_FAIL = "Internal query (CREATE/DROP DATABASE) failed:"

    # SKIPPED reasons
    DISABLED = "disabled"
    SKIP = "skip"
    NO_JINJA = "no jinja"
    NO_ZOOKEEPER = "no zookeeper"
    NO_SHARD = "no shard"
    FAST_ONLY = "running fast tests only"
    NO_LONG = "not running long tests"
    REPLICATED_DB = "replicated-database"
    S3_STORAGE = "s3-storage"
    STRESS = "stress"
    BUILD = "not running for current build"
<<<<<<< HEAD
    NO_UPGRADE_CHECK = "not running for upgrade check"
=======
    BACKWARD_INCOMPATIBLE = "test is backward incompatible"
    NO_PARALLEL_REPLICAS = "smth in not supported with parallel replicas"
>>>>>>> 282695e7

    # UNKNOWN reasons
    NO_REFERENCE = "no reference file"
    INTERNAL_ERROR = "Test internal error: "


def threshold_generator(always_on_prob, always_off_prob, min_val, max_val):
    def gen():
        tmp = random.random()
        if tmp <= always_on_prob:
            return min_val
        if tmp <= always_on_prob + always_off_prob:
            return max_val

        if isinstance(min_val, int) and isinstance(max_val, int):
            return random.randint(min_val, max_val)
        else:
            return random.uniform(min_val, max_val)

    return gen


class SettingsRandomizer:
    settings = {
        "max_insert_threads": lambda: 0
        if random.random() < 0.5
        else random.randint(1, 16),
        "group_by_two_level_threshold": threshold_generator(0.2, 0.2, 1, 1000000),
        "group_by_two_level_threshold_bytes": threshold_generator(
            0.2, 0.2, 1, 50000000
        ),
        "distributed_aggregation_memory_efficient": lambda: random.randint(0, 1),
        "fsync_metadata": lambda: random.randint(0, 1),
        "output_format_parallel_formatting": lambda: random.randint(0, 1),
        "input_format_parallel_parsing": lambda: random.randint(0, 1),
        "min_chunk_bytes_for_parallel_parsing": lambda: max(
            1024, int(random.gauss(10 * 1024 * 1024, 5 * 1000 * 1000))
        ),
        "max_read_buffer_size": lambda: random.randint(500000, 1048576),
        "prefer_localhost_replica": lambda: random.randint(0, 1),
        "max_block_size": lambda: random.randint(8000, 100000),
        "max_threads": lambda: random.randint(1, 64),
        "optimize_or_like_chain": lambda: random.randint(0, 1),
        "optimize_read_in_order": lambda: random.randint(0, 1),
        "read_in_order_two_level_merge_threshold": lambda: random.randint(0, 100),
        "optimize_aggregation_in_order": lambda: random.randint(0, 1),
        "aggregation_in_order_max_block_bytes": lambda: random.randint(0, 50000000),
        "min_compress_block_size": lambda: random.randint(1, 1048576 * 3),
        "max_compress_block_size": lambda: random.randint(1, 1048576 * 3),
        "use_uncompressed_cache": lambda: random.randint(0, 1),
        "min_bytes_to_use_direct_io": threshold_generator(
            0.2, 0.5, 1, 10 * 1024 * 1024 * 1024
        ),
        "min_bytes_to_use_mmap_io": threshold_generator(
            0.2, 0.5, 1, 10 * 1024 * 1024 * 1024
        ),
        "local_filesystem_read_method": lambda: random.choice(
            ["read", "pread", "mmap", "pread_threadpool", "io_uring"]
        ),
        "remote_filesystem_read_method": lambda: random.choice(["read", "threadpool"]),
        "local_filesystem_read_prefetch": lambda: random.randint(0, 1),
        "remote_filesystem_read_prefetch": lambda: random.randint(0, 1),
        "compile_expressions": lambda: random.randint(0, 1),
        "compile_aggregate_expressions": lambda: random.randint(0, 1),
        "compile_sort_description": lambda: random.randint(0, 1),
        "merge_tree_coarse_index_granularity": lambda: random.randint(2, 32),
        "optimize_distinct_in_order": lambda: random.randint(0, 1),
        "optimize_sorting_by_input_stream_properties": lambda: random.randint(0, 1),
        "enable_memory_bound_merging_of_aggregation_results": lambda: random.randint(0, 1),
    }

    @staticmethod
    def get_random_settings():
        random_settings = []
        for setting, generator in SettingsRandomizer.settings.items():
            random_settings.append(f"{setting}={generator()}")
        return random_settings


class MergeTreeSettingsRandomizer:
    settings = {
        # Temporary disable due to large number of failures. TODO: fix.
        # "ratio_of_defaults_for_sparse_serialization": threshold_generator(
        #     0.1, 0.6, 0.0, 1.0
        # ),
        "prefer_fetch_merged_part_size_threshold": threshold_generator(
            0.2, 0.5, 1, 10 * 1024 * 1024 * 1024
        ),
        "vertical_merge_algorithm_min_rows_to_activate": threshold_generator(
            0.4, 0.4, 1, 1000000
        ),
        "vertical_merge_algorithm_min_columns_to_activate": threshold_generator(
            0.4, 0.4, 1, 100
        ),
        "min_merge_bytes_to_use_direct_io": threshold_generator(
            0.25, 0.25, 1, 10 * 1024 * 1024 * 1024
        ),
        "index_granularity_bytes": lambda: random.randint(1024, 30 * 1024 * 1024),
        "merge_max_block_size": lambda: random.randint(1, 8192 * 3),
        "index_granularity": lambda: random.randint(1, 65536),
        "min_bytes_for_wide_part": threshold_generator(0.3, 0.3, 0, 1024 * 1024 * 1024),
    }

    @staticmethod
    def get_random_settings(args):
        random_settings = []
        for setting, generator in MergeTreeSettingsRandomizer.settings.items():
            if setting not in args.changed_merge_tree_settings:
                random_settings.append(f"{setting}={generator()}")
        return random_settings


class TestResult:
    def __init__(
        self,
        case_name: str,
        status: TestStatus,
        reason: Optional[FailureReason],
        total_time: float,
        description: str,
    ):
        self.case_name: str = case_name
        self.status: TestStatus = status
        self.reason: Optional[FailureReason] = reason
        self.total_time: float = total_time
        self.description: str = description
        self.need_retry: bool = False

    def check_if_need_retry(self, args, stdout, stderr, runs_count):
        if (
            self.status != TestStatus.FAIL
            or not need_retry(args, stdout, stderr, self.total_time)
            or MAX_RETRIES < runs_count
        ):
            return
        self.need_retry = True


class TestCase:
    @staticmethod
    def get_description_from_exception_info(exc_info):
        exc_type, exc_value, tb = exc_info
        exc_name = exc_type.__name__
        traceback_str = "\n".join(traceback.format_tb(tb, 10))
        description = f"\n{exc_name}\n{exc_value}\n{traceback_str}"
        return description

    @staticmethod
    def get_reference_file(suite_dir, name):
        """
        Returns reference file name for specified test
        """

        name = removesuffix(name, ".gen")
        for ext in [".reference", ".gen.reference"]:
            reference_file = os.path.join(suite_dir, name) + ext
            if os.path.isfile(reference_file):
                return reference_file
        return None

    @staticmethod
    def configure_testcase_args(args, case_file, suite_tmp_dir):
        testcase_args = copy.deepcopy(args)

        testcase_args.testcase_start_time = datetime.now()
        testcase_basename = os.path.basename(case_file)
        testcase_args.testcase_client = (
            f"{testcase_args.client} --log_comment '{testcase_basename}'"
        )
        testcase_args.testcase_basename = testcase_basename

        if testcase_args.database:
            database = testcase_args.database
            os.environ.setdefault("CLICKHOUSE_DATABASE", database)
            os.environ.setdefault("CLICKHOUSE_TMP", suite_tmp_dir)
            testcase_args.test_tmp_dir = suite_tmp_dir
        else:
            # If --database is not specified, we will create temporary database with
            # unique name and we will recreate and drop it for each test
            def random_str(length=8):
                alphabet = string.ascii_lowercase + string.digits
                # NOTE: it is important not to use default random generator, since it shares state.
                return "".join(
                    random.SystemRandom().choice(alphabet) for _ in range(length)
                )

            database = f"test_{random_str()}"

            clickhouse_execute(
                args,
                "CREATE DATABASE IF NOT EXISTS " + database + get_db_engine(testcase_args, database),
                settings=get_create_database_settings(args, testcase_args),
            )

            os.environ["CLICKHOUSE_DATABASE"] = database
            # Set temporary directory to match the randomly generated database,
            # because .sh tests also use it for temporary files and we want to avoid
            # collisions.
            testcase_args.test_tmp_dir = os.path.join(suite_tmp_dir, database)
            os.mkdir(testcase_args.test_tmp_dir)
            os.environ["CLICKHOUSE_TMP"] = testcase_args.test_tmp_dir

        testcase_args.testcase_database = database

        # Printed only in case of failures
        #
        # NOTE: here we use "CLICKHOUSE_TMP" instead of "file_suffix",
        # so it is installed in configure_testcase_args() unlike other files
        # (stdout_file, stderr_file) in TestCase::__init__().
        # Since using CLICKHOUSE_TMP is easier to use in expect.
        testcase_args.debug_log_file = (
            os.path.join(testcase_args.test_tmp_dir, testcase_basename) + ".debuglog"
        )

        return testcase_args

    @staticmethod
    def cli_format_settings(settings_list) -> str:
        return " ".join([f"--{setting}" for setting in settings_list])

    def has_show_create_table_in_test(self):
        return not subprocess.call(["grep", "-iq", "show create", self.case_file])

    def add_random_settings(self, client_options):
        new_options = ""
        if self.randomize_settings:
            if len(self.base_url_params) == 0:
                os.environ["CLICKHOUSE_URL_PARAMS"] = "&".join(self.random_settings)
            else:
                os.environ["CLICKHOUSE_URL_PARAMS"] = (
                    self.base_url_params + "&" + "&".join(self.random_settings)
                )

            new_options += f" {self.cli_format_settings(self.random_settings)}"

        if self.randomize_merge_tree_settings:
            new_options += f" --allow_merge_tree_settings {self.cli_format_settings(self.merge_tree_random_settings)}"

        if new_options != "":
            new_options += " --allow_repeated_settings"

            os.environ["CLICKHOUSE_CLIENT_OPT"] = (
                self.base_client_options + new_options + " "
            )

        return client_options + new_options

    def remove_random_settings_from_env(self):
        os.environ["CLICKHOUSE_URL_PARAMS"] = self.base_url_params
        os.environ["CLICKHOUSE_CLIENT_OPT"] = self.base_client_options

    def add_info_about_settings(self, description):
        if self.randomize_settings:
            description += f"\nSettings used in the test: {self.cli_format_settings(self.random_settings)}"
        if self.randomize_merge_tree_settings:
            description += f"\n\nMergeTree settings used in test: {self.cli_format_settings(self.merge_tree_random_settings)}"

        return description + "\n"

    def __init__(self, suite, case: str, args, is_concurrent: bool):
        self.case: str = case  # case file name
        self.tags: Set[str] = suite.all_tags[case] if case in suite.all_tags else set()

        for tag in os.getenv("GLOBAL_TAGS", "").split(","):
            self.tags.add(tag.strip())

        self.case_file: str = os.path.join(suite.suite_path, case)
        (self.name, self.ext) = os.path.splitext(case)

        file_suffix = f".{os.getpid()}" if is_concurrent and args.test_runs > 1 else ""
        self.reference_file = self.get_reference_file(suite.suite_path, self.name)
        self.stdout_file = (
            os.path.join(suite.suite_tmp_path, self.name) + file_suffix + ".stdout"
        )
        self.stderr_file = (
            os.path.join(suite.suite_tmp_path, self.name) + file_suffix + ".stderr"
        )

        self.testcase_args = None
        self.runs_count = 0

        has_no_random_settings_tag = self.tags and "no-random-settings" in self.tags

        self.randomize_settings = not (
            args.no_random_settings or has_no_random_settings_tag
        )

        has_no_random_merge_tree_settings_tag = (
            self.tags and "no-random-merge-tree-settings" in self.tags
        )

        # If test contains SHOW CREATE TABLE do not
        # randomize merge tree settings, because
        # they will be added to table definition and test will fail
        self.randomize_merge_tree_settings = not (
            args.no_random_merge_tree_settings
            or has_no_random_settings_tag
            or has_no_random_merge_tree_settings_tag
            or self.has_show_create_table_in_test()
        )

        if self.randomize_settings:
            self.random_settings = SettingsRandomizer.get_random_settings()

        if self.randomize_merge_tree_settings:
            self.merge_tree_random_settings = (
                MergeTreeSettingsRandomizer.get_random_settings(args)
            )

        self.base_url_params = (
            os.environ["CLICKHOUSE_URL_PARAMS"]
            if "CLICKHOUSE_URL_PARAMS" in os.environ
            else ""
        )

        self.base_client_options = (
            os.environ["CLICKHOUSE_CLIENT_OPT"]
            if "CLICKHOUSE_CLIENT_OPT" in os.environ
            else ""
        )

    # should skip test, should increment skipped_total, skip reason
    def should_skip_test(self, suite) -> Optional[FailureReason]:
        tags = self.tags

        if tags and ("disabled" in tags) and not args.disabled:
            return FailureReason.DISABLED

        elif (
            os.path.exists(os.path.join(suite.suite_path, self.name) + ".disabled")
            and not args.disabled
        ):
            return FailureReason.DISABLED

        elif "no-parallel-replicas" in tags and args.no_parallel_replicas:
            return FailureReason.NO_PARALLEL_REPLICAS

        elif args.skip and any(s in self.name for s in args.skip):
            return FailureReason.SKIP

        elif not USE_JINJA and self.ext.endswith("j2"):
            return FailureReason.NO_JINJA

        elif (
            tags
            and (("zookeeper" in tags) or ("replica" in tags))
            and not args.zookeeper
        ):
            return FailureReason.NO_ZOOKEEPER

        elif (
            tags
            and (("shard" in tags) or ("distributed" in tags) or ("global" in tags))
            and not args.shard
        ):
            return FailureReason.NO_SHARD

        elif tags and ("no-fasttest" in tags) and args.fast_tests_only:
            return FailureReason.FAST_ONLY

        elif (
            tags
            and (("long" in tags) or ("deadlock" in tags) or ("race" in tags))
            and args.no_long
        ):
            # Tests for races and deadlocks usually are run in a loop for a significant amount of time
            return FailureReason.NO_LONG

        elif tags and ("no-replicated-database" in tags) and args.replicated_database:
            return FailureReason.REPLICATED_DB

        # TODO: remove checking "no-upgrade-check" after 23.1
        elif args.upgrade_check and (
                "no-upgrade-check" in tags or "no-upgrade-check" in tags):
            return FailureReason.NO_UPGRADE_CHECK

        elif tags and ("no-s3-storage" in tags) and args.s3_storage:
            return FailureReason.S3_STORAGE

        elif tags and ("no-stress" in tags) and args.stress:
            return FailureReason.STRESS

        elif tags:
            for build_flag in args.build_flags:
                if "no-" + build_flag in tags:
                    return FailureReason.BUILD
            for tag in tags:
                tag = tag.replace("-", "_")
                if tag.startswith("use_") and tag not in args.build_flags:
                    return FailureReason.BUILD

        return None

    def process_result_impl(
        self, proc, stdout: str, stderr: str, debug_log: str, total_time: float
    ):
        description = ""

        debug_log = trim_for_log(debug_log)

        if proc:
            if proc.returncode is None:
                try:
                    proc.kill()
                except OSError as e:
                    if e.errno != ESRCH:
                        raise

                if stderr:
                    description += stderr
                if debug_log:
                    description += "\n"
                    description += debug_log
                return TestResult(
                    self.name,
                    TestStatus.FAIL,
                    FailureReason.TIMEOUT,
                    total_time,
                    description,
                )

            if proc.returncode != 0:
                reason = FailureReason.EXIT_CODE
                description += str(proc.returncode)

                if stderr:
                    description += "\n"
                    description += stderr
                if debug_log:
                    description += "\n"
                    description += debug_log

                # Stop on fatal errors like segmentation fault. They are sent to client via logs.
                if " <Fatal> " in stderr:
                    reason = FailureReason.SERVER_DIED

                if (
                    self.testcase_args.stop
                    and (
                        "Connection refused" in stderr
                        or "Attempt to read after eof" in stderr
                    )
                    and "Received exception from server" not in stderr
                ):
                    reason = FailureReason.SERVER_DIED

                if os.path.isfile(self.stdout_file):
                    description += ", result:\n\n"
                    description += trim_for_log(open(self.stdout_file).read())
                    description += "\n"

                description += f"\nstdout:\n{stdout}\n"
                return TestResult(
                    self.name, TestStatus.FAIL, reason, total_time, description
                )

        if stderr:
            description += "\n"
            description += trim_for_log(stderr)
            description += "\n"
            description += f"\nstdout:\n{stdout}\n"
            if debug_log:
                description += "\n"
                description += debug_log
            return TestResult(
                self.name,
                TestStatus.FAIL,
                FailureReason.STDERR,
                total_time,
                description,
            )

        if "Exception" in stdout:
            description += "\n"
            description += trim_for_log(stdout)
            description += "\n"
            if debug_log:
                description += "\n"
                description += debug_log
            return TestResult(
                self.name,
                TestStatus.FAIL,
                FailureReason.EXCEPTION,
                total_time,
                description,
            )

        if "@@SKIP@@" in stdout:
            skip_reason = stdout.replace("@@SKIP@@", "").rstrip("\n")
            description += " - "
            description += skip_reason
            return TestResult(
                self.name,
                TestStatus.SKIPPED,
                FailureReason.SKIP,
                total_time,
                description,
            )

        if self.reference_file is None:
            return TestResult(
                self.name,
                TestStatus.UNKNOWN,
                FailureReason.NO_REFERENCE,
                total_time,
                description,
            )

        result_is_different = subprocess.call(
            ["diff", "-q", self.reference_file, self.stdout_file], stdout=PIPE
        )

        if result_is_different:
            diff = Popen(
                [
                    "diff",
                    "-U",
                    str(self.testcase_args.unified),
                    self.reference_file,
                    self.stdout_file,
                ],
                stdout=PIPE,
                universal_newlines=True,
            ).communicate()[0]
            if diff.startswith("Binary files "):
                diff += "Content of stdout:\n===================\n"
                file = open(self.stdout_file, "r")
                diff += str(file.read())
                file.close()
                diff += "==================="
            description += f"\n{diff}\n"
            if debug_log:
                description += "\n"
                description += debug_log
            return TestResult(
                self.name,
                TestStatus.FAIL,
                FailureReason.RESULT_DIFF,
                total_time,
                description,
            )

        if (
            self.testcase_args.test_runs > 1
            and total_time > 120
            and "long" not in self.tags
        ):
            if debug_log:
                description += "\n"
                description += debug_log
            # We're in Flaky Check mode, check the run time as well while we're at it.
            return TestResult(
                self.name,
                TestStatus.FAIL,
                FailureReason.TOO_LONG,
                total_time,
                description,
            )

        if os.path.exists(self.stdout_file):
            os.remove(self.stdout_file)
        if os.path.exists(self.stderr_file):
            os.remove(self.stderr_file)
        if os.path.exists(self.testcase_args.debug_log_file):
            os.remove(self.testcase_args.debug_log_file)

        return TestResult(self.name, TestStatus.OK, None, total_time, description)

    @staticmethod
    def print_test_time(test_time) -> str:
        if args.print_time:
            return f" {test_time:.2f} sec."
        else:
            return ""

    def process_result(self, result: TestResult, messages):
        description_full = messages[result.status]
        description_full += self.print_test_time(result.total_time)
        if result.reason is not None:
            description_full += " - "
            description_full += result.reason.value

        description_full += result.description
        description_full += "\n"

        if result.status == TestStatus.FAIL and self.testcase_args:
            description_full += "Database: " + self.testcase_args.testcase_database

        result.description = description_full
        return result

    @staticmethod
    def send_test_name_failed(suite: str, case: str):
        pid = os.getpid()
        clickhouse_execute(args, f"SELECT 'Running test {suite}/{case} from pid={pid}'")

    def run_single_test(
        self, server_logs_level, client_options
    ) -> Tuple[Optional[Popen], str, str, str, float]:
        args = self.testcase_args
        client = args.testcase_client
        start_time = args.testcase_start_time
        database = args.testcase_database

        # This is for .sh tests
        os.environ["CLICKHOUSE_LOG_COMMENT"] = args.testcase_basename

        params = {
            "client": client + " --database=" + database,
            "logs_level": server_logs_level,
            "options": client_options,
            "test": self.case_file,
            "stdout": self.stdout_file,
            "stderr": self.stderr_file,
            "secure": "--secure" if args.secure else "",
        }

        # >> append to stderr (but not stdout since it is not used there),
        # because there are also output of per test database creation
        if not args.database:
            pattern = "{test} > {stdout} 2> {stderr}"
        else:
            pattern = "{test} > {stdout} 2> {stderr}"

        if self.ext == ".sql":
            pattern = (
                "{client} --send_logs_level={logs_level} {secure} --multiquery {options} < "
                + pattern
            )

        command = pattern.format(**params)

        proc = Popen(command, shell=True, env=os.environ)

        while (
            datetime.now() - start_time
        ).total_seconds() < args.timeout and proc.poll() is None:
            sleep(0.01)

        need_drop_database = not args.database
        if need_drop_database and args.no_drop_if_fail:
            maybe_passed = (
                (proc.returncode == 0)
                and (proc.stderr is None)
                and (proc.stdout is None or "Exception" not in proc.stdout)
            )
            need_drop_database = maybe_passed

        debug_log = ""
        if os.path.exists(self.testcase_args.debug_log_file):
            with open(self.testcase_args.debug_log_file, "rb") as stream:
                debug_log += self.testcase_args.debug_log_file + ":\n"
                debug_log += str(stream.read(), errors="replace", encoding="utf-8")
                debug_log += "\n"

        if need_drop_database:
            seconds_left = max(
                args.timeout - (datetime.now() - start_time).total_seconds(), 20
            )
            drop_database_query = "DROP DATABASE IF EXISTS " + database
            if args.replicated_database:
                drop_database_query += " ON CLUSTER test_cluster_database_replicated"

            try:
                # It's possible to get an error "New table appeared in database being dropped or detached. Try again."
                for _ in range(1, 60):
                    try:
                        clickhouse_execute(
                            args,
                            drop_database_query,
                            timeout=seconds_left,
                            settings={
                                "log_comment": args.testcase_basename,
                            },
                        )
                    except HTTPError as e:
                        if need_retry(args, e.message, e.message, 0):
                            continue
                        raise
                    break

            except socket.timeout:
                total_time = (datetime.now() - start_time).total_seconds()
                return (
                    None,
                    "",
                    f"Timeout dropping database {database} after test",
                    debug_log,
                    total_time,
                )
            shutil.rmtree(args.test_tmp_dir)

        total_time = (datetime.now() - start_time).total_seconds()

        # Normalize randomized database names in stdout, stderr files.
        os.system(f"LC_ALL=C sed -i -e 's/{database}/default/g' {self.stdout_file}")
        if args.hide_db_name:
            os.system(f"LC_ALL=C sed -i -e 's/{database}/default/g' {self.stderr_file}")
        if args.replicated_database:
            os.system(f"LC_ALL=C sed -i -e 's|/auto_{{shard}}||g' {self.stdout_file}")
            os.system(f"LC_ALL=C sed -i -e 's|auto_{{replica}}||g' {self.stdout_file}")

        # Normalize hostname in stdout file.
        os.system(
            f"LC_ALL=C sed -i -e 's/{socket.gethostname()}/localhost/g' {self.stdout_file}"
        )

        stdout = ""
        if os.path.exists(self.stdout_file):
            with open(self.stdout_file, "rb") as stdfd:
                stdout = str(stdfd.read(), errors="replace", encoding="utf-8")

        stderr = ""
        if os.path.exists(self.stderr_file):
            with open(self.stderr_file, "rb") as stdfd:
                stderr += str(stdfd.read(), errors="replace", encoding="utf-8")

        return proc, stdout, stderr, debug_log, total_time

    def run(self, args, suite, client_options, server_logs_level):
        try:
            skip_reason = self.should_skip_test(suite)
            if skip_reason is not None:
                return TestResult(self.name, TestStatus.SKIPPED, skip_reason, 0.0, "")

            if args.testname:
                try:
                    self.send_test_name_failed(suite.suite, self.case)
                except Exception:
                    return TestResult(
                        self.name,
                        TestStatus.FAIL,
                        FailureReason.SERVER_DIED,
                        0.0,
                        "\nServer does not respond to health check\n",
                    )

            self.runs_count += 1
            self.testcase_args = self.configure_testcase_args(
                args, self.case_file, suite.suite_tmp_path
            )
            client_options = self.add_random_settings(client_options)
            proc, stdout, stderr, debug_log, total_time = self.run_single_test(
                server_logs_level, client_options
            )

            result = self.process_result_impl(
                proc, stdout, stderr, debug_log, total_time
            )
            result.check_if_need_retry(args, stdout, stderr, self.runs_count)
            # to avoid breaking CSV parser
            result.description = result.description.replace('\0', '')

            if result.status == TestStatus.FAIL:
                result.description = self.add_info_about_settings(result.description)
            return result
        except KeyboardInterrupt as e:
            raise e
        except HTTPError:
            return TestResult(
                self.name,
                TestStatus.FAIL,
                FailureReason.INTERNAL_QUERY_FAIL,
                0.0,
                self.add_info_about_settings(
                    self.get_description_from_exception_info(sys.exc_info())
                ),
            )
        except (ConnectionError, http.client.ImproperConnectionState):
            return TestResult(
                self.name,
                TestStatus.FAIL,
                FailureReason.SERVER_DIED,
                0.0,
                self.add_info_about_settings(
                    self.get_description_from_exception_info(sys.exc_info())
                ),
            )
        except Exception:
            return TestResult(
                self.name,
                TestStatus.UNKNOWN,
                FailureReason.INTERNAL_ERROR,
                0.0,
                self.get_description_from_exception_info(sys.exc_info()),
            )
        finally:
            self.remove_random_settings_from_env()


class TestSuite:
    @staticmethod
    def tests_in_suite_key_func(item: str) -> float:
        if args.order == "random":
            return random.random()

        reverse = 1 if args.order == "asc" else -1

        if -1 == item.find("_"):
            return 99998

        prefix, _ = item.split("_", 1)

        try:
            return reverse * int(prefix)
        except ValueError:
            return 99997

    @staticmethod
    def render_test_template(j2env, suite_dir, test_name):
        """
        Render template for test and reference file if needed
        """

        if j2env is None:
            return test_name

        test_base_name = removesuffix(test_name, ".sql.j2", ".sql")

        reference_file_name = test_base_name + ".reference.j2"
        reference_file_path = os.path.join(suite_dir, reference_file_name)
        if os.path.isfile(reference_file_path):
            tpl = j2env.get_template(reference_file_name)
            tpl.stream().dump(
                os.path.join(suite_dir, test_base_name) + ".gen.reference"
            )

        if test_name.endswith(".sql.j2"):
            tpl = j2env.get_template(test_name)
            generated_test_name = test_base_name + ".gen.sql"
            tpl.stream().dump(os.path.join(suite_dir, generated_test_name))
            return generated_test_name

        return test_name

    @staticmethod
    def read_test_tags(suite_dir: str, all_tests: List[str]) -> Dict[str, Set[str]]:
        def get_comment_sign(filename):
            if filename.endswith(".sql") or filename.endswith(".sql.j2"):
                return "--"
            elif (
                filename.endswith(".sh")
                or filename.endswith(".py")
                or filename.endswith(".expect")
            ):
                return "#"
            else:
                raise Exception(f"Unknown file_extension: {filename}")

        def parse_tags_from_line(line, comment_sign):
            if not line.startswith(comment_sign):
                return None
            tags_str = line[len(comment_sign) :].lstrip()  # noqa: ignore E203
            tags_prefix = "Tags:"
            if not tags_str.startswith(tags_prefix):
                return None
            tags_str = tags_str[len(tags_prefix) :]  # noqa: ignore E203
            tags = tags_str.split(",")
            tags = {tag.strip() for tag in tags}
            return tags

        def is_shebang(line: str) -> bool:
            return line.startswith("#!")

        def find_tag_line(file):
            for line in file:
                line = line.strip()
                if line and not is_shebang(line):
                    return line
            return ""

        def load_tags_from_file(filepath):
            comment_sign = get_comment_sign(filepath)
            with open(filepath, "r", encoding="utf-8") as file:
                try:
                    line = find_tag_line(file)
                except UnicodeDecodeError:
                    return []
            return parse_tags_from_line(line, comment_sign)

        all_tags = {}
        start_time = datetime.now()
        for test_name in all_tests:
            tags = load_tags_from_file(os.path.join(suite_dir, test_name))
            if tags:
                all_tags[test_name] = tags
        elapsed = (datetime.now() - start_time).total_seconds()
        if elapsed > 1:
            print(f"Tags for suite {suite_dir} read in {elapsed:.2f} seconds")
        return all_tags

    def __init__(self, args, suite_path: str, suite_tmp_path: str, suite: str):
        self.args = args
        self.suite_path: str = suite_path
        self.suite_tmp_path: str = suite_tmp_path
        self.suite: str = suite

        filter_func = lambda x: True  # noqa: ignore E731

        if args.run_by_hash_num is not None and args.run_by_hash_total is not None:
            if args.run_by_hash_num > args.run_by_hash_total:
                raise Exception(
                    f"Incorrect run by hash, value {args.run_by_hash_num} bigger than total {args.run_by_hash_total}"
                )

            filter_func = (
                lambda x: stringhash(x) % args.run_by_hash_total == args.run_by_hash_num
            )

        self.all_tests: List[str] = self.get_tests_list(
            self.tests_in_suite_key_func, filter_func
        )
        self.all_tags: Dict[str, Set[str]] = self.read_test_tags(
            self.suite_path, self.all_tests
        )

        self.sequential_tests = []
        self.parallel_tests = []
        for test_name in self.all_tests:
            if self.is_sequential_test(test_name):
                self.sequential_tests.append(test_name)
            else:
                self.parallel_tests.append(test_name)

    def is_sequential_test(self, test_name):
        if args.sequential:
            if any(s in test_name for s in args.sequential):
                return True

        if test_name not in self.all_tags:
            return False

        return ("no-parallel" in self.all_tags[test_name]) or (
            "sequential" in self.all_tags[test_name]
        )

    def get_tests_list(self, sort_key, filter_func):
        """
        Return list of tests file names to run
        """

        all_tests = list(self.get_selected_tests(filter_func))
        all_tests = all_tests * self.args.test_runs
        all_tests.sort(key=sort_key)
        return all_tests

    def get_selected_tests(self, filter_func):
        """
        Find all files with tests, filter, render templates
        """

        j2env = (
            jinja2.Environment(
                loader=jinja2.FileSystemLoader(self.suite_path),
                keep_trailing_newline=True,
            )
            if USE_JINJA
            else None
        )

        for test_name in os.listdir(self.suite_path):
            if not is_test_from_dir(self.suite_path, test_name):
                continue
            if self.args.test and not any(
                re.search(pattern, test_name) for pattern in self.args.test
            ):
                continue
            if USE_JINJA and test_name.endswith(".gen.sql"):
                continue
            if not filter_func(test_name):
                continue
            test_name = self.render_test_template(j2env, self.suite_path, test_name)
            yield test_name

    @staticmethod
    def read_test_suite(args, suite_dir_name: str):
        def is_data_present():
            try:
                return int(clickhouse_execute(args, "EXISTS TABLE test.hits"))
            except Exception as e:
                print(
                    "Cannot check if dataset is available, assuming it's not: ", str(e)
                )
                return False

        base_dir = os.path.abspath(args.queries)
        tmp_dir = os.path.abspath(args.tmp)
        suite_path = os.path.join(base_dir, suite_dir_name)

        suite_re_obj = re.search("^[0-9]+_(.*)$", suite_dir_name)
        if not suite_re_obj:  # skip .gitignore and so on
            return None

        suite_tmp_path = os.path.join(tmp_dir, suite_dir_name)
        if not os.path.exists(suite_tmp_path):
            os.makedirs(suite_tmp_path)

        suite = suite_re_obj.group(1)

        if not os.path.isdir(suite_path):
            return None

        if "stateful" in suite and not args.no_stateful and not is_data_present():
            print("Won't run stateful tests because test data wasn't loaded.")
            return None
        if "stateless" in suite and args.no_stateless:
            print("Won't run stateless tests because they were manually disabled.")
            return None
        if "stateful" in suite and args.no_stateful:
            print("Won't run stateful tests because they were manually disabled.")
            return None

        return TestSuite(args, suite_path, suite_tmp_path, suite)


stop_time = None
exit_code = None
server_died = None
stop_tests_triggered_lock = None
stop_tests_triggered = None
queue = None
multiprocessing_manager = None
restarted_tests = None


def run_tests_array(all_tests_with_params: Tuple[List[str], int, TestSuite]):
    all_tests, num_tests, test_suite = all_tests_with_params
    global stop_time
    global exit_code
    global server_died
    global restarted_tests

    OP_SQUARE_BRACKET = colored("[", args, attrs=["bold"])
    CL_SQUARE_BRACKET = colored("]", args, attrs=["bold"])

    MSG_FAIL = (
        OP_SQUARE_BRACKET
        + colored(" FAIL ", args, "red", attrs=["bold"])
        + CL_SQUARE_BRACKET
    )
    MSG_UNKNOWN = (
        OP_SQUARE_BRACKET
        + colored(" UNKNOWN ", args, "yellow", attrs=["bold"])
        + CL_SQUARE_BRACKET
    )
    MSG_OK = (
        OP_SQUARE_BRACKET
        + colored(" OK ", args, "green", attrs=["bold"])
        + CL_SQUARE_BRACKET
    )
    MSG_SKIPPED = (
        OP_SQUARE_BRACKET
        + colored(" SKIPPED ", args, "cyan", attrs=["bold"])
        + CL_SQUARE_BRACKET
    )

    MESSAGES = {
        TestStatus.FAIL: MSG_FAIL,
        TestStatus.UNKNOWN: MSG_UNKNOWN,
        TestStatus.OK: MSG_OK,
        TestStatus.SKIPPED: MSG_SKIPPED,
    }

    passed_total = 0
    skipped_total = 0
    failures_total = 0
    failures_chain = 0
    start_time = datetime.now()

    is_concurrent = multiprocessing.current_process().name != "MainProcess"

    client_options = get_additional_client_options(args)

    if num_tests > 0:
        about = "about " if is_concurrent else ""
        proc_name = multiprocessing.current_process().name
        print(f"\nRunning {about}{num_tests} {test_suite.suite} tests ({proc_name}).\n")

    while True:
        if is_concurrent:
            case = queue.get(timeout=args.timeout * 1.1)
            if not case:
                break
        else:
            if all_tests:
                case = all_tests.pop(0)
            else:
                break

        if server_died.is_set():
            stop_tests()
            break

        if stop_time and time() > stop_time:
            print("\nStop tests run because global time limit is exceeded.\n")
            stop_tests()
            break

        test_case = TestCase(test_suite, case, args, is_concurrent)

        try:
            description = ""
            test_cace_name = removesuffix(test_case.name, ".gen", ".sql") + ": "
            if not is_concurrent:
                sys.stdout.flush()
                sys.stdout.write(f"{test_cace_name:72}")
                # This flush is needed so you can see the test name of the long
                # running test before it will finish. But don't do it in parallel
                # mode, so that the lines don't mix.
                sys.stdout.flush()
            else:
                description = f"{test_cace_name:72}"

            while True:
                test_result = test_case.run(
                    args, test_suite, client_options, server_logs_level
                )
                test_result = test_case.process_result(test_result, MESSAGES)
                if not test_result.need_retry:
                    break
                restarted_tests.append(test_result)

            # First print the description, than invoke the check result logic
            description += test_result.description

            if description and not description.endswith("\n"):
                description += "\n"

            sys.stdout.write(description)
            sys.stdout.flush()

            if test_result.status == TestStatus.OK:
                passed_total += 1
                failures_chain = 0
            elif test_result.status == TestStatus.FAIL:
                failures_total += 1
                failures_chain += 1
                if test_result.reason == FailureReason.SERVER_DIED:
                    server_died.set()
                    stop_tests()
            elif test_result.status == TestStatus.SKIPPED:
                skipped_total += 1

        except KeyboardInterrupt as e:
            print(colored("Break tests execution", args, "red"))
            stop_tests()
            raise e

        if failures_chain >= args.max_failures_chain:
            stop_tests()
            break

    if failures_total > 0:
        print(
            colored(
                f"\nHaving {failures_total} errors! {passed_total} tests passed."
                f" {skipped_total} tests skipped."
                f" {(datetime.now() - start_time).total_seconds():.2f} s elapsed"
                f" ({multiprocessing.current_process().name}).",
                args,
                "red",
                attrs=["bold"],
            )
        )
        exit_code.value = 1
    else:
        print(
            colored(
                f"\n{passed_total} tests passed. {skipped_total} tests skipped."
                f" {(datetime.now() - start_time).total_seconds():.2f} s elapsed"
                f" ({multiprocessing.current_process().name}).",
                args,
                "green",
                attrs=["bold"],
            )
        )

    sys.stdout.flush()


server_logs_level = "warning"


def check_server_started(args):
    print("Connecting to ClickHouse server...", end="")

    sys.stdout.flush()
    retry_count = args.server_check_retries
    while retry_count > 0:
        try:
            clickhouse_execute(args, "SELECT 1", max_http_retries=1)
            print(" OK")
            sys.stdout.flush()
            return True
        except (ConnectionError, http.client.ImproperConnectionState) as e:
            if args.hung_check:
                print("Connection error, will retry: ", str(e))
            else:
                print(".", end="")
            sys.stdout.flush()
            retry_count -= 1
            sleep(0.5)
            continue
        except TimeoutError:
            print("\nConnection timeout, will not retry")
            break
        except Exception as e:
            print("\nUexpected exception, will not retry: ", type(e).__name__, ": ", str(e))
            break

    print("\nAll connection tries failed")
    sys.stdout.flush()
    return False


class BuildFlags:
    THREAD = "tsan"
    ADDRESS = "asan"
    UNDEFINED = "ubsan"
    MEMORY = "msan"
    DEBUG = "debug"
    RELEASE = "release"
    ORDINARY_DATABASE = "ordinary-database"
    POLYMORPHIC_PARTS = "polymorphic-parts"


def collect_build_flags(args):
    result = []

    value = clickhouse_execute(
        args, "SELECT value FROM system.build_options WHERE name = 'CXX_FLAGS'"
    )
    if b"-fsanitize=thread" in value:
        result.append(BuildFlags.THREAD)
    elif b"-fsanitize=address" in value:
        result.append(BuildFlags.ADDRESS)
    elif b"-fsanitize=undefined" in value:
        result.append(BuildFlags.UNDEFINED)
    elif b"-fsanitize=memory" in value:
        result.append(BuildFlags.MEMORY)

    value = clickhouse_execute(
        args, "SELECT value FROM system.build_options WHERE name = 'BUILD_TYPE'"
    )
    if b"Debug" in value:
        result.append(BuildFlags.DEBUG)
    elif b"RelWithDebInfo" in value or b"Release" in value:
        result.append(BuildFlags.RELEASE)

    value = clickhouse_execute(
        args,
        "SELECT value FROM system.settings WHERE name = 'allow_deprecated_database_ordinary'",
    )
    if value == b"1" or args.db_engine == "Ordinary":
        result.append(BuildFlags.ORDINARY_DATABASE)

    value = int(
        clickhouse_execute(
            args,
            "SELECT value FROM system.merge_tree_settings WHERE name = 'min_bytes_for_wide_part'",
        )
    )
    if value == 0:
        result.append(BuildFlags.POLYMORPHIC_PARTS)

    use_flags = clickhouse_execute(
        args,
        "SELECT name FROM system.build_options WHERE name like 'USE_%' AND value in ('ON', '1')",
    )
    for use_flag in use_flags.strip().splitlines():
        use_flag = use_flag.decode().lower()
        result.append(use_flag)

    system_processor = clickhouse_execute(
        args,
        "SELECT value FROM system.build_options WHERE name = 'SYSTEM_PROCESSOR' LIMIT 1",
    ).strip()
    if system_processor:
        result.append(f"cpu-{system_processor.decode().lower()}")

    return result


def collect_changed_merge_tree_settings(args):
    changed_settings = (
        clickhouse_execute(
            args,
            "SELECT name FROM system.merge_tree_settings WHERE changed",
        )
        .strip()
        .splitlines()
    )

    return list(map(lambda s: s.decode(), changed_settings))


def check_table_column(args, database, table, column):
    return (
        int(
            clickhouse_execute(
                args,
                f"""
    SELECT count()
    FROM system.columns
    WHERE database = '{database}' AND table = '{table}' AND name = '{column}'
    """,
            )
        )
        > 0
    )


def suite_key_func(item: str) -> Union[float, Tuple[int, str]]:
    if args.order == "random":
        return random.random()

    if -1 == item.find("_"):
        return 99998, ""

    prefix, suffix = item.split("_", 1)

    try:
        return int(prefix), suffix
    except ValueError:
        return 99997, ""


def extract_key(key: str) -> str:
    return subprocess.getstatusoutput(
        args.extract_from_config + " --try --config " + args.configserver + key
    )[1]


def do_run_tests(jobs, test_suite: TestSuite, parallel):
    if jobs > 1 and len(test_suite.parallel_tests) > 0:
        print(
            "Found",
            len(test_suite.parallel_tests),
            "parallel tests and",
            len(test_suite.sequential_tests),
            "sequential tests",
        )
        run_n, run_total = parallel.split("/")
        run_n = float(run_n)
        run_total = float(run_total)
        tests_n = len(test_suite.parallel_tests)
        run_total = min(run_total, tests_n)

        jobs = min(jobs, tests_n)
        run_total = max(jobs, run_total)

        batch_size = max(1, len(test_suite.parallel_tests) // jobs)
        parallel_tests_array = []
        for _ in range(jobs):
            parallel_tests_array.append((None, batch_size, test_suite))

        try:
            with closing(multiprocessing.Pool(processes=jobs)) as pool:
                pool.map_async(run_tests_array, parallel_tests_array)

                for suit in test_suite.parallel_tests:
                    queue.put(suit, timeout=args.timeout * 1.1)

                for _ in range(jobs):
                    queue.put(None, timeout=args.timeout * 1.1)

                queue.close()
        except Full:
            print(
                "Couldn't put test to the queue within timeout. Server probably hung."
            )
            print_stacktraces()
            queue.close()

        pool.join()

        run_tests_array(
            (test_suite.sequential_tests, len(test_suite.sequential_tests), test_suite)
        )
        return len(test_suite.sequential_tests) + len(test_suite.parallel_tests)
    else:
        num_tests = len(test_suite.all_tests)
        run_tests_array((test_suite.all_tests, num_tests, test_suite))
        return num_tests


def is_test_from_dir(suite_dir, case):
    case_file = os.path.join(suite_dir, case)
    # We could also test for executable files (os.access(case_file, os.X_OK),
    # but it interferes with 01610_client_spawn_editor.editor, which is invoked
    # as a query editor in the test, and must be marked as executable.
    return os.path.isfile(case_file) and any(
        case_file.endswith(suppotred_ext) for suppotred_ext in TEST_FILE_EXTENSIONS
    )


def removesuffix(text, *suffixes):
    """
    Added in python 3.9
    https://www.python.org/dev/peps/pep-0616/

    This version can work with several possible suffixes
    """
    for suffix in suffixes:
        if suffix and text.endswith(suffix):
            return text[: -len(suffix)]
    return text


def reportCoverageFor(args, what, query, permissive=False):
    value = clickhouse_execute(args, query).decode()

    if value != "":
        print(f"\nThe following {what} were not covered by tests:\n")
        print(value)
        print("\n")
        return permissive

    return True


def reportCoverage(args):
    clickhouse_execute(args, "SYSTEM FLUSH LOGS")

    return (
        reportCoverageFor(
            args,
            "functions",
            """
            SELECT name
            FROM system.functions
            WHERE NOT is_aggregate AND origin = 'System' AND alias_to = ''
                AND name NOT IN
                (
                    SELECT arrayJoin(used_functions) FROM system.query_log WHERE event_date >= yesterday()
                )
            ORDER BY name
        """,
            True,
        )
        and reportCoverageFor(
            args,
            "aggregate functions",
            """
            SELECT name
            FROM system.functions
            WHERE is_aggregate AND origin = 'System' AND alias_to = ''
                AND name NOT IN
                (
                    SELECT arrayJoin(used_aggregate_functions) FROM system.query_log WHERE event_date >= yesterday()
                )
            ORDER BY name
        """,
        )
        and reportCoverageFor(
            args,
            "aggregate function combinators",
            """
            SELECT name
            FROM system.aggregate_function_combinators
            WHERE NOT is_internal
                AND name NOT IN
                (
                    SELECT arrayJoin(used_aggregate_function_combinators) FROM system.query_log WHERE event_date >= yesterday()
                )
            ORDER BY name
        """,
        )
        and reportCoverageFor(
            args,
            "data type families",
            """
            SELECT name
            FROM system.data_type_families
            WHERE alias_to = '' AND name NOT LIKE 'Interval%'
                AND name NOT IN
                (
                    SELECT arrayJoin(used_data_type_families) FROM system.query_log WHERE event_date >= yesterday()
                )
            ORDER BY name
        """,
        )
    )

def reportLogStats(args):
    query = """
        WITH
            120 AS mins,
            (
                SELECT (count(), sum(length(message)))
                FROM system.text_log
                WHERE (now() - toIntervalMinute(mins)) < event_time
            ) AS total
        SELECT
            count() AS count,
            round(count / (total.1), 3) AS `count_%`,
            formatReadableSize(sum(length(message))) AS size,
            round(sum(length(message)) / (total.2), 3) AS `size_%`,
            countDistinct(logger_name) AS uniq_loggers,
            countDistinct(thread_id) AS uniq_threads,
            groupArrayDistinct(toString(level)) AS levels,
            round(sum(query_id = '') / count, 3) AS `background_%`,
            message_format_string
        FROM system.text_log
        WHERE (now() - toIntervalMinute(mins)) < event_time
        GROUP BY message_format_string
        ORDER BY count DESC
        LIMIT 100
        FORMAT TSVWithNamesAndTypes
    """
    value = clickhouse_execute(args, query).decode(errors="replace")
    print("\nTop patterns of log messages:\n")
    print(value)
    print("\n")

    query = """
        WITH
            120 AS mins
        SELECT
            count() AS count,
            substr(replaceRegexpAll(message, '[^A-Za-z]+', ''), 1, 32) AS pattern,
            substr(any(message), 1, 256) as runtime_message,
            any((extract(source_file, '\/[a-zA-Z0-9_]+\.[a-z]+'), source_line)) as line
        FROM system.text_log
        WHERE (now() - toIntervalMinute(mins)) < event_time AND message_format_string = ''
        GROUP BY pattern
        ORDER BY count DESC
        LIMIT 30
        FORMAT TSVWithNamesAndTypes
    """
    value = clickhouse_execute(args, query).decode(errors="replace")
    print("\nTop messages without format string (fmt::runtime):\n")
    print(value)
    print("\n")

    query = """
        SELECT message_format_string, count(), substr(any(message), 1, 120) AS any_message
        FROM system.text_log
        WHERE (now() - toIntervalMinute(120)) < event_time
        AND (message NOT LIKE (replaceRegexpAll(message_format_string, '{[:.0-9dfx]*}', '%') AS s))
        AND (message NOT LIKE concat('%Exception: ', s, '%'))
        GROUP BY message_format_string ORDER BY count() DESC LIMIT 20 FORMAT TSVWithNamesAndTypes
    """
    value = clickhouse_execute(args, query).decode(errors="replace")
    print("\nTop messages that does not match its format string:\n")
    print(value)
    print("\n")

    query = """
        WITH ('', '({}) Keys: {}', '({}) {}', 'Aggregating', 'Became leader', 'Cleaning queue', 'Creating set.',
              'Cyclic aliases', 'Detaching {}', 'Executing {}', 'Fire events: {}', 'Found part {}', 'Loaded queue',
              'No sharding key', 'No tables', 'Query: {}', 'Removed', 'Removed part {}', 'Removing parts.',
              'Request URI: {}', 'Sending part {}', 'Sent handshake', 'Starting {}', 'Will mimic {}', 'Writing to {}',
              'dropIfEmpty', 'loadAll {}', '{} ({}:{})', '{} -> {}', '{} {}', '{}: {}'
        ) AS known_short_messages
        SELECT count() AS c, message_format_string, substr(any(message), 1, 120)
        FROM system.text_log
        WHERE (now() - toIntervalMinute(120)) < event_time
            AND (length(message_format_string) < 16
                OR (length(message_format_string) < 30 AND message ilike '%DB::Exception%'))
            AND message_format_string NOT IN known_short_messages
        GROUP BY message_format_string ORDER BY c DESC LIMIT 30 FORMAT TSVWithNamesAndTypes
    """
    value = clickhouse_execute(args, query).decode(errors="replace")
    print("\nTop short messages:\n")
    print(value)
    print("\n")

    query = """
        SELECT max((freq, message_format_string)), level
        FROM (SELECT count() / (SELECT count() FROM system.text_log
              WHERE (now() - toIntervalMinute(120)) < event_time) AS freq,
              min(level) AS level, message_format_string FROM system.text_log
              WHERE (now() - toIntervalMinute(120)) < event_time
              GROUP BY message_format_string ORDER BY freq DESC)
        GROUP BY level
    """
    value = clickhouse_execute(args, query).decode(errors="replace")
    print("\nTop messages by level:\n")
    print(value)
    print("\n")


def main(args):
    global server_died
    global stop_time
    global exit_code
    global server_logs_level
    global restarted_tests

    if not check_server_started(args):
        msg = "Server is not responding. Cannot execute 'SELECT 1' query."
        if args.hung_check:
            print(msg)
            pid = get_server_pid()
            print("Got server pid", pid)
            print_stacktraces()
        raise Exception(msg)

    args.build_flags = collect_build_flags(args)
    args.changed_merge_tree_settings = collect_changed_merge_tree_settings(args)
    args.suppport_system_processes_is_all_data_sent = check_table_column(
        args, "system", "processes", "is_all_data_sent"
    )

    if args.s3_storage and (
        BuildFlags.THREAD in args.build_flags or BuildFlags.DEBUG in args.build_flags
    ):
        args.no_random_settings = True

    if args.skip:
        args.skip = set(args.skip)

    base_dir = os.path.abspath(args.queries)

    # Keep same default values as in queries/shell_config.sh
    os.environ.setdefault("CLICKHOUSE_BINARY", args.binary)
    # os.environ.setdefault("CLICKHOUSE_CLIENT", args.client)
    os.environ.setdefault("CLICKHOUSE_CONFIG", args.configserver)

    if args.configclient:
        os.environ.setdefault("CLICKHOUSE_CONFIG_CLIENT", args.configclient)

    # Force to print server warnings in stderr
    # Shell scripts could change logging level
    os.environ.setdefault("CLICKHOUSE_CLIENT_SERVER_LOGS_LEVEL", server_logs_level)

    # This code is bad as the time is not monotonic
    if args.global_time_limit:
        stop_time = time() + args.global_time_limit

    if args.zookeeper is None:
        args.zookeeper = True

    if args.shard is None:
        args.shard = bool(extract_key(' --key listen_host | grep -E "127.0.0.2|::"'))

    def create_common_database(args, db_name):
        create_database_retries = 0
        while create_database_retries < MAX_RETRIES:
            start_time = datetime.now()
            try:
                clickhouse_execute(
                    args,
                    f"CREATE DATABASE IF NOT EXISTS {db_name} "
                    f"{get_db_engine(args, db_name)}",
                    settings=get_create_database_settings(args, None),
                )
            except HTTPError as e:
                total_time = (datetime.now() - start_time).total_seconds()
                if not need_retry(args, e.message, e.message, total_time):
                    break
            create_database_retries += 1

    try:
        if args.database and args.database != "test":
            create_common_database(args, args.database)

        create_common_database(args, "test")
    except Exception as e:
        print(f"Failed to create databases for tests: {e}")
        server_died.set()

    total_tests_run = 0

    for suite in sorted(os.listdir(base_dir), key=suite_key_func):
        if server_died.is_set():
            break

        test_suite = TestSuite.read_test_suite(args, suite)
        if test_suite is None:
            continue

        total_tests_run += do_run_tests(args.jobs, test_suite, args.parallel)

    if server_died.is_set():
        exit_code.value = 1

    if args.hung_check:
        # Some queries may execute in background for some time after test was finished. This is normal.
        for _ in range(1, 60):
            processlist = get_processlist_with_stacktraces(args)
            if not processlist:
                break
            sleep(1)

        if processlist:
            print(
                colored(
                    "\nFound hung queries in processlist:", args, "red", attrs=["bold"]
                )
            )
            print(json.dumps(processlist, indent=4))
            print(get_transactions_list(args))

            exit_code.value = 1
        else:
            print(colored("\nNo queries hung.", args, "green", attrs=["bold"]))

    if len(restarted_tests) > 0:
        print("\nSome tests were restarted:\n")

        for test_result in restarted_tests:
            print(f"\n{test_result.case_name:72}: ")
            # replace it with lowercase to avoid parsing retried tests as failed
            for status in TestStatus:
                test_result.description = test_result.description.replace(
                    status.value, status.value.lower()
                )
            print(test_result.description)

    if total_tests_run == 0:
        print("No tests were run.")
        sys.exit(1)
    else:
        print("All tests have finished.")

    if args.report_logs_stats:
        try:
            reportLogStats(args)
        except Exception as e:
            print(f"Failed to get stats about log messages: {e}")

    if args.report_coverage and not reportCoverage(args):
        exit_code.value = 1

    sys.exit(exit_code.value)


def find_binary(name):
    if os.access(name, os.X_OK):
        return name
    paths = os.environ.get("PATH").split(":")
    for path in paths:
        bin_path = os.path.join(path, name)
        if os.access(bin_path, os.X_OK):
            return bin_path

    # maybe it wasn't in PATH
    bin_path = os.path.join("/usr/local/bin", name)
    if os.access(bin_path, os.X_OK):
        return bin_path
    bin_path = os.path.join("/usr/bin", name)
    if os.access(bin_path, os.X_OK):
        return bin_path
    return None


def get_additional_client_options(args):
    if args.client_option:
        return " ".join("--" + option for option in args.client_option)
    return ""


def get_additional_client_options_url(args):
    if args.client_option:
        return "&".join(args.client_option)
    return ""


if __name__ == "__main__":
    stop_time = None
    exit_code = multiprocessing.Value("i", 0)
    server_died = multiprocessing.Event()
    stop_tests_triggered_lock = multiprocessing.Lock()
    stop_tests_triggered = multiprocessing.Event()
    queue = multiprocessing.Queue(maxsize=1)
    multiprocessing_manager = multiprocessing.Manager()
    restarted_tests = multiprocessing_manager.list()

    # Move to a new process group and kill it at exit so that we don't have any
    # infinite tests processes left
    # (new process group is required to avoid killing some parent processes)
    os.setpgid(0, 0)
    signal.signal(signal.SIGTERM, signal_handler)
    signal.signal(signal.SIGINT, signal_handler)
    signal.signal(signal.SIGHUP, signal_handler)

    parser = ArgumentParser(description="ClickHouse functional tests")
    parser.add_argument("-q", "--queries", help="Path to queries dir")
    parser.add_argument("--tmp", help="Path to tmp dir")

    parser.add_argument(
        "-b",
        "--binary",
        default=find_binary("clickhouse"),
        help="Path to clickhouse binary or name of binary in PATH",
    )

    parser.add_argument(
        "-c",
        "--client",
        help="Path to clickhouse-client, this option is useless"
        "name of binary in PATH",
    )

    parser.add_argument("--extract_from_config", help="extract-from-config program")
    parser.add_argument(
        "--configclient", help="Client config (if you use not default ports)"
    )
    parser.add_argument(
        "--configserver",
        default="/etc/clickhouse-server/config.xml",
        help="Preprocessed server config",
    )
    parser.add_argument(
        "-o", "--output", help="Output xUnit compliant test report directory"
    )
    parser.add_argument(
        "-t",
        "--timeout",
        type=int,
        default=600,
        help="Timeout for each test case in seconds",
    )
    parser.add_argument(
        "--global_time_limit",
        type=int,
        help="Stop if executing more than specified time (after current test finished)",
    )
    parser.add_argument("test", nargs="*", help="Optional test case name regex")
    parser.add_argument(
        "-d",
        "--disabled",
        action="store_true",
        default=False,
        help="Also run disabled tests",
    )
    parser.add_argument(
        "--stop",
        action="store_true",
        default=None,
        dest="stop",
        help="Stop on network errors",
    )
    parser.add_argument(
        "--order", default="desc", choices=["asc", "desc", "random"], help="Run order"
    )
    parser.add_argument(
        "--testname",
        action="store_true",
        default=None,
        dest="testname",
        help="Make query with test name before test run",
    )
    parser.add_argument("--hung-check", action="store_true", default=False)
    parser.add_argument("--no-left-queries-check", action="store_true", default=False)
    parser.add_argument("--force-color", action="store_true", default=False)
    parser.add_argument(
        "--database", help="Database for tests (random name test_XXXXXX by default)"
    )
    parser.add_argument(
        "--no-drop-if-fail",
        action="store_true",
        help="Do not drop database for test if test has failed (does not work if reference file mismatch)",
    )
    parser.add_argument(
        "--hide-db-name",
        action="store_true",
        help='Replace random database name with "default" in stderr',
    )
    parser.add_argument(
        "--parallel", default="1/1", help="One parallel test run number/total"
    )
    parser.add_argument(
        "-j", "--jobs", default=1, nargs="?", type=int, help="Run all tests in parallel"
    )
    parser.add_argument(
        "--test-runs",
        default=1,
        nargs="?",
        type=int,
        help="Run each test many times (useful for e.g. flaky check)",
    )
    parser.add_argument(
        "-U",
        "--unified",
        default=3,
        type=int,
        help="output NUM lines of unified context",
    )
    parser.add_argument(
        "-r",
        "--server-check-retries",
        default=180,
        type=int,
        help="Num of tries to execute SELECT 1 before tests started",
    )
    parser.add_argument("--db-engine", help="Database engine name")
    parser.add_argument(
        "--replicated-database",
        action="store_true",
        default=False,
        help="Run tests with Replicated database engine",
    )
    parser.add_argument(
        "--fast-tests-only",
        action="store_true",
        default=False,
        help='Run only fast tests (the tests without the "no-fasttest" tag)',
    )
    parser.add_argument(
        "--no-stateless", action="store_true", help="Disable all stateless tests"
    )
    parser.add_argument(
        "--no-stateful", action="store_true", help="Disable all stateful tests"
    )
    parser.add_argument("--skip", nargs="+", help="Skip these tests")
    parser.add_argument(
        "--sequential",
        nargs="+",
        help="Run these tests sequentially even if --parallel specified",
    )
    parser.add_argument(
        "--no-long", action="store_true", dest="no_long", help="Do not run long tests"
    )
    parser.add_argument(
        "--client-option", nargs="+", help="Specify additional client argument"
    )
    parser.add_argument(
        "--print-time", action="store_true", dest="print_time", help="Print test time"
    )
    parser.add_argument(
        "--check-zookeeper-session",
        action="store_true",
        help="Check ZooKeeper session uptime to determine if failed test should be retried",
    )
    parser.add_argument(
        "--s3-storage",
        action="store_true",
        default=False,
        help="Run tests over s3 storage",
    )
    parser.add_argument(
        "--stress",
        action="store_true",
        default=False,
        help="Run stress tests",
    )
    parser.add_argument(
        "--no-random-settings",
        action="store_true",
        default=False,
        help="Disable settings randomization",
    )
    parser.add_argument(
        "--no-random-merge-tree-settings",
        action="store_true",
        default=False,
        help="Disable MergeTree settings randomization",
    )
    parser.add_argument(
        "--run-by-hash-num",
        type=int,
        help="Run tests matching crc32(test_name) % run_by_hash_total == run_by_hash_num",
    )
    parser.add_argument(
        "--run-by-hash-total",
        type=int,
        help="Total test groups for crc32(test_name) % run_by_hash_total == run_by_hash_num",
    )

    group = parser.add_mutually_exclusive_group(required=False)
    group.add_argument(
        "--zookeeper",
        action="store_true",
        default=None,
        dest="zookeeper",
        help="Run zookeeper related tests",
    )
    group.add_argument(
        "--no-zookeeper",
        action="store_false",
        default=None,
        dest="zookeeper",
        help="Do not run zookeeper related tests",
    )

    group = parser.add_mutually_exclusive_group(required=False)
    group.add_argument(
        "--shard",
        action="store_true",
        default=None,
        dest="shard",
        help="Run sharding related tests "
        "(required to clickhouse-server listen 127.0.0.2 127.0.0.3)",
    )
    group.add_argument(
        "--no-shard",
        action="store_false",
        default=None,
        dest="shard",
        help="Do not run shard related tests",
    )

    group.add_argument(
        "--upgrade-check",
        action="store_true",
        help="Run tests for further server upgrade testing by ignoring all"
        "drop queries in tests for collecting data from new version of server",
    )
    parser.add_argument(
        "--secure",
        action="store_true",
        default=False,
        help="Use secure connection to connect to clickhouse-server",
    )
    parser.add_argument(
        "--max-failures-chain",
        default=20,
        type=int,
        help="Max number of failed tests in a row (stop tests if higher)",
    )
    parser.add_argument(
        "--report-coverage",
        action="store_true",
        default=False,
        help="Check what high-level server components were covered by tests",
    )
    parser.add_argument(
        "--report-logs-stats",
        action="store_true",
        default=False,
        help="Report statistics about log messages",
    )
    parser.add_argument(
        "--no-parallel-replicas",
        action="store_true",
        default=False,
        help="Do not include tests that are not supported with parallel replicas feature",
    )

    args = parser.parse_args()

    if args.queries and not os.path.isdir(args.queries):
        print(
            f"Cannot access the specified directory with queries ({args.queries})",
            file=sys.stderr,
        )
        sys.exit(1)

    # Autodetect the directory with queries if not specified
    if args.queries is None:
        args.queries = "queries"

    if not os.path.isdir(args.queries):
        # If we're running from the repo
        args.queries = os.path.join(
            os.path.dirname(os.path.abspath(__file__)), "queries"
        )

    if not os.path.isdir(args.queries):
        # Next we're going to try some system directories, don't write 'stdout' files into them.
        if args.tmp is None:
            args.tmp = "/tmp/clickhouse-test"

        args.queries = "/usr/local/share/clickhouse-test/queries"

    if not os.path.isdir(args.queries):
        args.queries = "/usr/share/clickhouse-test/queries"

    if not os.path.isdir(args.queries):
        print(
            "Failed to detect path to the queries directory. Please specify it with "
            "'--queries' option.",
            file=sys.stderr,
        )
        sys.exit(1)

    print("Using queries from '" + args.queries + "' directory")

    if args.tmp is None:
        args.tmp = args.queries
    if args.client is None:
        client_bin = find_binary(args.binary + "-client")
        if client_bin is not None:
            args.client = client_bin
            print("Using {args.client} as client program")
        elif args.binary:
            args.client = args.binary + " client"
            print(f"Using {args.client} as client program (expecting monolithic build)")
        else:
            print(
                "No 'clickhouse' or 'clickhouse-client' client binary found",
                file=sys.stderr,
            )
            parser.print_help()
            sys.exit(1)

    if args.configclient:
        args.client += " --config-file=" + args.configclient

    tcp_host = os.getenv("CLICKHOUSE_HOST")
    if tcp_host is not None:
        args.tcp_host = tcp_host
        args.client += f" --host={tcp_host}"
    else:
        args.tcp_host = "localhost"

    tcp_port = os.getenv("CLICKHOUSE_PORT_TCP")
    if tcp_port is not None:
        args.tcp_port = int(tcp_port)
        args.client += f" --port={tcp_port}"
    else:
        args.tcp_port = 9440 if args.secure else 9000
        if args.secure:
            os.environ["CLICKHOUSE_PORT_TCP"] = str(args.tcp_port)

    http_port = os.getenv("CLICKHOUSE_PORT_HTTP")
    if http_port is not None:
        args.http_port = int(http_port)
    else:
        args.http_port = 8443 if args.secure else 8123
        os.environ["CLICKHOUSE_PORT_HTTP"] = str(args.http_port)
        if args.secure and os.getenv("CLICKHOUSE_PORT_HTTP_PROTO") is None:
            os.environ["CLICKHOUSE_PORT_HTTP_PROTO"] = "https"

    client_database = os.getenv("CLICKHOUSE_DATABASE")
    if client_database is not None:
        args.client += f" --database={client_database}"
        args.client_database = client_database
    else:
        args.client_database = "default"

    if args.upgrade_check:
        args.client += " --fake-drop"

    if args.client_option or args.secure:
        # Set options for client
        if "CLICKHOUSE_CLIENT_OPT" in os.environ:
            os.environ["CLICKHOUSE_CLIENT_OPT"] += " "
        else:
            os.environ["CLICKHOUSE_CLIENT_OPT"] = ""

        os.environ["CLICKHOUSE_CLIENT_OPT"] += get_additional_client_options(args)
        if args.secure:
            os.environ["CLICKHOUSE_CLIENT_OPT"] += " --secure "

        # Set options for curl
        if "CLICKHOUSE_URL_PARAMS" in os.environ:
            os.environ["CLICKHOUSE_URL_PARAMS"] += "&"
        else:
            os.environ["CLICKHOUSE_URL_PARAMS"] = ""

        client_options_query_str = get_additional_client_options_url(args)
        args.client_options_query_str = client_options_query_str + "&"
        os.environ["CLICKHOUSE_URL_PARAMS"] += client_options_query_str
    else:
        args.client_options_query_str = ""

    if args.extract_from_config is None:
        if os.access(args.binary + "-extract-from-config", os.X_OK):
            args.extract_from_config = args.binary + "-extract-from-config"
        else:
            args.extract_from_config = args.binary + " extract-from-config"

    if args.jobs is None:
        args.jobs = multiprocessing.cpu_count()

    if args.db_engine and args.db_engine == "Ordinary":
        MESSAGES_TO_RETRY.append(" locking attempt on ")

    main(args)<|MERGE_RESOLUTION|>--- conflicted
+++ resolved
@@ -448,12 +448,8 @@
     S3_STORAGE = "s3-storage"
     STRESS = "stress"
     BUILD = "not running for current build"
-<<<<<<< HEAD
     NO_UPGRADE_CHECK = "not running for upgrade check"
-=======
-    BACKWARD_INCOMPATIBLE = "test is backward incompatible"
     NO_PARALLEL_REPLICAS = "smth in not supported with parallel replicas"
->>>>>>> 282695e7
 
     # UNKNOWN reasons
     NO_REFERENCE = "no reference file"
