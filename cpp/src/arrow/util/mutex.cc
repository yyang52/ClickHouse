--- conflicted
+++ resolved
@@ -87,10 +87,6 @@
 AfterForkState AfterForkState::instance;
 }  // namespace
 
-<<<<<<< HEAD
-Mutex* GlobalForkSafeMutex() { return AfterForkState::instance.mutex; }
-#endif  // _WIN32 and __ppc64__
-=======
 Mutex* GlobalForkSafeMutex() {
   if (AfterForkState::instance.state.load() == AfterForkState::State::INITIALIZED) {
     return AfterForkState::instance.mutex;
@@ -106,8 +102,7 @@
 
   return AfterForkState::instance.mutex;
 }
-#endif  // _WIN32
->>>>>>> b41ff445
+#endif  // _WIN32 and __ppc64__
 
 }  // namespace util
 }  // namespace arrow