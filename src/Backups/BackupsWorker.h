#pragma once

#include <Backups/BackupStatus.h>
#include <Common/ThreadPool.h>
#include <Core/UUID.h>
#include <Parsers/IAST_fwd.h>
#include <unordered_map>


namespace Poco::Util { class AbstractConfiguration; }

namespace DB
{
class ASTBackupQuery;
struct BackupSettings;
struct RestoreSettings;
struct BackupInfo;
class IBackupCoordination;
class IRestoreCoordination;

/// Manager of backups and restores: executes backups and restores' threads in the background.
/// Keeps information about backups and restores started in this session.
class BackupsWorker
{
public:
    BackupsWorker(size_t num_backup_threads, size_t num_restore_threads, bool allow_concurrent_backups_, bool allow_concurrent_restores_);

    /// Waits until all tasks have been completed.
    void shutdown();

    /// Backup's or restore's operation ID, can be either passed via SETTINGS id=... or be randomly generated UUID.
    using OperationID = String;

    /// Starts executing a BACKUP or RESTORE query. Returns ID of the operation.
    OperationID start(const ASTPtr & backup_or_restore_query, ContextMutablePtr context);

    /// Waits until a BACKUP or RESTORE query started by start() is finished.
    /// The function returns immediately if the operation is already finished.
    void wait(const OperationID & backup_or_restore_id, bool rethrow_exception = true);

    /// Information about executing a BACKUP or RESTORE query started by calling start().
    struct Info
    {
        /// Backup's or restore's operation ID, can be either passed via SETTINGS id=... or be randomly generated UUID.
        OperationID id;

        /// Backup's name, a string like "Disk('backups', 'my_backup')"
        String name;

        /// This operation is internal and should not be shown in system.backups
        bool internal = false;

        /// Status of backup or restore operation.
        BackupStatus status;

        /// The number of files stored in the backup.
        size_t num_files = 0;

        /// The total size of files stored in the backup.
        UInt64 total_size = 0;

        /// The number of entries in the backup, i.e. the number of files inside the folder if the backup is stored as a folder.
        size_t num_entries = 0;

        /// The uncompressed size of the backup.
        UInt64 uncompressed_size = 0;

        /// The compressed size of the backup.
        UInt64 compressed_size = 0;

        /// Returns the number of files read during RESTORE from this backup.
        size_t num_read_files = 0;

        // Returns the total size of files read during RESTORE from this backup.
        UInt64 num_read_bytes = 0;

        /// Set only if there was an error.
        std::exception_ptr exception;
        String error_message;

        std::chrono::system_clock::time_point start_time;
        std::chrono::system_clock::time_point end_time;
    };

    Info getInfo(const OperationID & id) const;
    std::vector<Info> getAllInfos() const;

private:
    OperationID startMakingBackup(const ASTPtr & query, const ContextPtr & context);

    void doBackup(
        const std::shared_ptr<ASTBackupQuery> & backup_query,
        const OperationID & backup_id,
        const String & backup_name_for_logging,
        const BackupInfo & backup_info,
        BackupSettings backup_settings,
        std::shared_ptr<IBackupCoordination> backup_coordination,
        const ContextPtr & context,
        ContextMutablePtr mutable_context,
        bool called_async);

    OperationID startRestoring(const ASTPtr & query, ContextMutablePtr context);

    void doRestore(
        const std::shared_ptr<ASTBackupQuery> & restore_query,
        const OperationID & restore_id,
        const String & backup_name_for_logging,
        const BackupInfo & backup_info,
        RestoreSettings restore_settings,
        std::shared_ptr<IRestoreCoordination> restore_coordination,
        ContextMutablePtr context,
        bool called_async);

    void addInfo(const OperationID & id, const String & name, bool internal, BackupStatus status);
    void setStatus(const OperationID & id, BackupStatus status, bool throw_if_error = true);
    void setStatusSafe(const String & id, BackupStatus status) { setStatus(id, status, false); }
<<<<<<< HEAD
    void setNumFilesAndSize(const OperationID & id, size_t num_files, size_t num_processed_files, UInt64 processed_files_size, UInt64 uncompressed_size, UInt64 compressed_size);
=======
    void setNumFilesAndSize(const OperationID & id, size_t num_files, UInt64 total_size, size_t num_entries,
                            UInt64 uncompressed_size, UInt64 compressed_size, size_t num_read_files, UInt64 num_read_bytes);

    std::vector<Info> getAllActiveBackupInfos() const;
    std::vector<Info> getAllActiveRestoreInfos() const;
    bool hasConcurrentBackups(const BackupSettings & backup_settings) const;
    bool hasConcurrentRestores(const RestoreSettings & restore_settings) const;
>>>>>>> b99706b7

    ThreadPool backups_thread_pool;
    ThreadPool restores_thread_pool;

    std::unordered_map<OperationID, Info> infos;
    std::condition_variable status_changed;
    std::atomic<size_t> num_active_backups = 0;
    std::atomic<size_t> num_active_restores = 0;
    mutable std::mutex infos_mutex;
    Poco::Logger * log;
    const bool allow_concurrent_backups;
    const bool allow_concurrent_restores;
};

}<|MERGE_RESOLUTION|>--- conflicted
+++ resolved
@@ -114,17 +114,7 @@
     void addInfo(const OperationID & id, const String & name, bool internal, BackupStatus status);
     void setStatus(const OperationID & id, BackupStatus status, bool throw_if_error = true);
     void setStatusSafe(const String & id, BackupStatus status) { setStatus(id, status, false); }
-<<<<<<< HEAD
     void setNumFilesAndSize(const OperationID & id, size_t num_files, size_t num_processed_files, UInt64 processed_files_size, UInt64 uncompressed_size, UInt64 compressed_size);
-=======
-    void setNumFilesAndSize(const OperationID & id, size_t num_files, UInt64 total_size, size_t num_entries,
-                            UInt64 uncompressed_size, UInt64 compressed_size, size_t num_read_files, UInt64 num_read_bytes);
-
-    std::vector<Info> getAllActiveBackupInfos() const;
-    std::vector<Info> getAllActiveRestoreInfos() const;
-    bool hasConcurrentBackups(const BackupSettings & backup_settings) const;
-    bool hasConcurrentRestores(const RestoreSettings & restore_settings) const;
->>>>>>> b99706b7
 
     ThreadPool backups_thread_pool;
     ThreadPool restores_thread_pool;
