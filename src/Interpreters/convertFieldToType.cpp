--- conflicted
+++ resolved
@@ -281,33 +281,6 @@
     {
         if (src.getType() == Field::Types::Map)
         {
-<<<<<<< HEAD
-            const auto & src_map = src.get<Map>();
-
-            const auto & key_type = *type_map->getKeyType();
-            const auto & value_type = *type_map->getValueType();
-            
-            bool have_unconvertible_element = false;
-            Map res(src_map.size());
-
-            for (size_t i = 0; i < src_map.size(); ++i)
-            {
-                const auto & src_tuple = src_map[i].safeGet<const Tuple &>();
-                assert(src_tuple.size() == 2);
-                Tuple res_tuple(2);
-
-                res_tuple[0] = convertFieldToType(src_tuple[0], key_type);
-                res_tuple[1] = convertFieldToType(src_tuple[1], value_type);
-
-                if ((res_tuple[0].isNull() && !key_type.isNullable())
-                    || (res_tuple[1].isNull() && !value_type.isNullable()))
-                {
-                    // See the comment for Tuples above.
-                    have_unconvertible_element = true;
-                }
-
-                res[i] = std::move(res_tuple);
-=======
             const auto & key_type = *type_map->getKeyType();
             const auto & value_type = *type_map->getValueType();
 
@@ -337,7 +310,6 @@
                     have_unconvertible_element = true;
 
                 res[i] = updated_entry;
->>>>>>> ae79fb22
             }
 
             return have_unconvertible_element ? Field(Null()) : Field(res);
