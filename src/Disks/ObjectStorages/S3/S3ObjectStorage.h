#pragma once

#include <Common/config.h>

#if USE_AWS_S3

#include <Disks/ObjectStorages/IObjectStorage.h>
#include <Disks/ObjectStorages/S3/S3Capabilities.h>
#include <memory>
#include <aws/s3/S3Client.h>
#include <aws/s3/model/HeadObjectResult.h>
#include <aws/s3/model/ListObjectsV2Result.h>
#include <Storages/StorageS3Settings.h>


namespace DB
{

struct S3ObjectStorageSettings
{
    S3ObjectStorageSettings() = default;

    S3ObjectStorageSettings(
        const S3Settings::ReadWriteSettings & s3_settings_,
        uint64_t min_bytes_for_seek_,
        int32_t list_object_keys_size_,
        int32_t objects_chunk_size_to_delete_)
        : s3_settings(s3_settings_)
        , min_bytes_for_seek(min_bytes_for_seek_)
        , list_object_keys_size(list_object_keys_size_)
        , objects_chunk_size_to_delete(objects_chunk_size_to_delete_)
    {}

    S3Settings::ReadWriteSettings s3_settings;

    uint64_t min_bytes_for_seek;
    int32_t list_object_keys_size;
    int32_t objects_chunk_size_to_delete;
};


class S3ObjectStorage : public IObjectStorage
{
public:
    S3ObjectStorage(
        std::unique_ptr<Aws::S3::S3Client> && client_,
        std::unique_ptr<S3ObjectStorageSettings> && s3_settings_,
        String version_id_,
        const S3Capabilities & s3_capabilities_,
<<<<<<< HEAD
        String bucket_)
=======
        String bucket_,
        FileCachePtr cache_)
>>>>>>> 9973fb2f
        : bucket(bucket_)
        , client(std::move(client_))
        , s3_settings(std::move(s3_settings_))
        , s3_capabilities(s3_capabilities_)
        , version_id(std::move(version_id_))
        , cache(cache_)
    {
    }

    std::string getName() const override { return "S3ObjectStorage"; }

    bool exists(const StoredObject & object) const override;

    std::unique_ptr<ReadBufferFromFileBase> readObject( /// NOLINT
        const StoredObject & object,
        const ReadSettings & read_settings = ReadSettings{},
        std::optional<size_t> read_hint = {},
        std::optional<size_t> file_size = {}) const override;

    std::unique_ptr<ReadBufferFromFileBase> readObjects( /// NOLINT
        const StoredObjects & objects,
        const ReadSettings & read_settings = ReadSettings{},
        std::optional<size_t> read_hint = {},
        std::optional<size_t> file_size = {}) const override;

    /// Open the file for write and return WriteBufferFromFileBase object.
    std::unique_ptr<WriteBufferFromFileBase> writeObject( /// NOLINT
        const StoredObject & object,
        WriteMode mode,
        std::optional<ObjectAttributes> attributes = {},
        FinalizeCallback && finalize_callback = {},
        size_t buf_size = DBMS_DEFAULT_BUFFER_SIZE,
        const WriteSettings & write_settings = {}) override;

    void listPrefix(const std::string & path, RelativePathsWithSize & children) const override;

    /// Uses `DeleteObjectRequest`.
    void removeObject(const StoredObject & object) override;

    /// Uses `DeleteObjectsRequest` if it is allowed by `s3_capabilities`, otherwise `DeleteObjectRequest`.
    /// `DeleteObjectsRequest` is not supported on GCS, see https://issuetracker.google.com/issues/162653700 .
    void removeObjects(const StoredObjects & objects) override;

    /// Uses `DeleteObjectRequest`.
    void removeObjectIfExists(const StoredObject & object) override;

    /// Uses `DeleteObjectsRequest` if it is allowed by `s3_capabilities`, otherwise `DeleteObjectRequest`.
    /// `DeleteObjectsRequest` does not exist on GCS, see https://issuetracker.google.com/issues/162653700 .
    void removeObjectsIfExist(const StoredObjects & objects) override;

    ObjectMetadata getObjectMetadata(const std::string & path) const override;

    void copyObject( /// NOLINT
        const StoredObject & object_from,
        const StoredObject & object_to,
        std::optional<ObjectAttributes> object_to_attributes = {}) override;

    void copyObjectToAnotherObjectStorage( /// NOLINT
        const StoredObject & object_from,
        const StoredObject & object_to,
        IObjectStorage & object_storage_to,
        std::optional<ObjectAttributes> object_to_attributes = {}) override;

    void shutdown() override;

    void startup() override;

    void applyNewSettings(
        const Poco::Util::AbstractConfiguration & config,
        const std::string & config_prefix,
        ContextPtr context) override;

    std::string getObjectsNamespace() const override { return bucket; }

    std::string generateBlobNameForPath(const std::string & path) override;
<<<<<<< HEAD

    bool isRemote() const override { return true; }

=======

    bool isRemote() const override { return true; }

>>>>>>> 9973fb2f
    void setCapabilitiesSupportBatchDelete(bool value) { s3_capabilities.support_batch_delete = value; }

    std::unique_ptr<IObjectStorage> cloneObjectStorage(
        const std::string & new_namespace,
        const Poco::Util::AbstractConfiguration & config,
        const std::string & config_prefix,
        ContextPtr context) override;

    bool supportsCache() const override { return true; }

    void removeCacheIfExists(const std::string & path_key) override;

    String getCacheBasePath() const override;

private:
    void setNewSettings(std::unique_ptr<S3ObjectStorageSettings> && s3_settings_);

    void setNewClient(std::unique_ptr<Aws::S3::S3Client> && client_);

    void copyObjectImpl(
        const String & src_bucket,
        const String & src_key,
        const String & dst_bucket,
        const String & dst_key,
        std::optional<Aws::S3::Model::HeadObjectResult> head = std::nullopt,
        std::optional<ObjectAttributes> metadata = std::nullopt) const;

    void copyObjectMultipartImpl(
        const String & src_bucket,
        const String & src_key,
        const String & dst_bucket,
        const String & dst_key,
        std::optional<Aws::S3::Model::HeadObjectResult> head = std::nullopt,
        std::optional<ObjectAttributes> metadata = std::nullopt) const;

    void removeObjectImpl(const StoredObject & object, bool if_exists);
    void removeObjectsImpl(const StoredObjects & objects, bool if_exists);

    Aws::S3::Model::HeadObjectOutcome requestObjectHeadData(const std::string & bucket_from, const std::string & key) const;

    std::string bucket;

    MultiVersion<Aws::S3::S3Client> client;
    MultiVersion<S3ObjectStorageSettings> s3_settings;
    S3Capabilities s3_capabilities;

    const String version_id;

    FileCachePtr cache;
};

}

#endif<|MERGE_RESOLUTION|>--- conflicted
+++ resolved
@@ -47,18 +47,12 @@
         std::unique_ptr<S3ObjectStorageSettings> && s3_settings_,
         String version_id_,
         const S3Capabilities & s3_capabilities_,
-<<<<<<< HEAD
         String bucket_)
-=======
-        String bucket_,
-        FileCachePtr cache_)
->>>>>>> 9973fb2f
         : bucket(bucket_)
         , client(std::move(client_))
         , s3_settings(std::move(s3_settings_))
         , s3_capabilities(s3_capabilities_)
         , version_id(std::move(version_id_))
-        , cache(cache_)
     {
     }
 
@@ -128,15 +122,9 @@
     std::string getObjectsNamespace() const override { return bucket; }
 
     std::string generateBlobNameForPath(const std::string & path) override;
-<<<<<<< HEAD
 
     bool isRemote() const override { return true; }
 
-=======
-
-    bool isRemote() const override { return true; }
-
->>>>>>> 9973fb2f
     void setCapabilitiesSupportBatchDelete(bool value) { s3_capabilities.support_batch_delete = value; }
 
     std::unique_ptr<IObjectStorage> cloneObjectStorage(
@@ -144,12 +132,6 @@
         const Poco::Util::AbstractConfiguration & config,
         const std::string & config_prefix,
         ContextPtr context) override;
-
-    bool supportsCache() const override { return true; }
-
-    void removeCacheIfExists(const std::string & path_key) override;
-
-    String getCacheBasePath() const override;
 
 private:
     void setNewSettings(std::unique_ptr<S3ObjectStorageSettings> && s3_settings_);
@@ -184,8 +166,6 @@
     S3Capabilities s3_capabilities;
 
     const String version_id;
-
-    FileCachePtr cache;
 };
 
 }
