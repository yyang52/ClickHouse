#include <Common/config.h>

#include <Disks/DiskFactory.h>

#if USE_AZURE_BLOB_STORAGE

#include <Disks/DiskRestartProxy.h>

#include <Disks/ObjectStorages/DiskObjectStorageCommon.h>
#include <Disks/ObjectStorages/DiskObjectStorage.h>

#include <Disks/ObjectStorages/AzureBlobStorage/AzureBlobStorageAuth.h>
#include <Disks/ObjectStorages/AzureBlobStorage/AzureObjectStorage.h>
#include <Disks/ObjectStorages/MetadataStorageFromRemoteDisk.h>

namespace DB
{

namespace ErrorCodes
{
    extern const int PATH_ACCESS_DENIED;
}

namespace
{

constexpr char test_file[] = "test.txt";
constexpr char test_str[] = "test";
constexpr size_t test_str_size = 4;

void checkWriteAccess(IDisk & disk)
{
    auto file = disk.writeFile(test_file, DBMS_DEFAULT_BUFFER_SIZE, WriteMode::Rewrite);
    file->write(test_str, test_str_size);
}

void checkReadAccess(IDisk & disk)
{
    auto file = disk.readFile(test_file);
    String buf(test_str_size, '0');
    file->readStrict(buf.data(), test_str_size);
    if (buf != test_str)
        throw Exception("No read access to disk", ErrorCodes::PATH_ACCESS_DENIED);
}

void checkReadWithOffset(IDisk & disk)
{
    auto file = disk.readFile(test_file);
    auto offset = 2;
    auto test_size = test_str_size - offset;
    String buf(test_size, '0');
    file->seek(offset, 0);
    file->readStrict(buf.data(), test_size);
    if (buf != test_str + offset)
        throw Exception("Failed to read file with offset", ErrorCodes::PATH_ACCESS_DENIED);
}

void checkRemoveAccess(IDisk & disk)
{
    disk.removeFile(test_file);
}

}

void registerDiskAzureBlobStorage(DiskFactory & factory)
{
    auto creator = [](
        const String & name,
        const Poco::Util::AbstractConfiguration & config,
        const String & config_prefix,
        ContextPtr context,
        const DisksMap & /*map*/)
    {
        auto [metadata_path, metadata_disk] = prepareForLocalMetadata(name, config, config_prefix, context);

        ObjectStoragePtr azure_object_storage = std::make_unique<AzureObjectStorage>(
            name,
            getAzureBlobContainerClient(config, config_prefix),
            getAzureBlobStorageSettings(config, config_prefix, context));

        uint64_t copy_thread_pool_size = config.getUInt(config_prefix + ".thread_pool_size", 16);
        bool send_metadata = config.getBool(config_prefix + ".send_metadata", false);

        auto metadata_storage = std::make_shared<MetadataStorageFromRemoteDisk>(metadata_disk, "");

        std::shared_ptr<IDisk> azure_blob_storage_disk = std::make_shared<DiskObjectStorage>(
            name,
            /* no namespaces */"",
            "DiskAzureBlobStorage",
            std::move(metadata_storage),
            std::move(azure_object_storage),
            DiskType::AzureBlobStorage,
            send_metadata,
            copy_thread_pool_size
        );

        if (!config.getBool(config_prefix + ".skip_access_check", false))
        {
            checkWriteAccess(*azure_blob_storage_disk);
            checkReadAccess(*azure_blob_storage_disk);
            checkReadWithOffset(*azure_blob_storage_disk);
            checkRemoveAccess(*azure_blob_storage_disk);
        }

        azure_blob_storage_disk->startup(context);

<<<<<<< HEAD
=======
#ifdef NDEBUG
        bool use_cache = true;
#else
        /// Current cache implementation lead to allocations in destructor of
        /// read buffer.
        bool use_cache = false;
#endif
        if (config.getBool(config_prefix + ".cache_enabled", use_cache))
        {
            String cache_path = config.getString(config_prefix + ".cache_path", context->getPath() + "disks/" + name + "/cache/");
            azure_blob_storage_disk = wrapWithCache(azure_blob_storage_disk, "azure-blob-storage-cache", cache_path, metadata_path);
        }
>>>>>>> 9973fb2f
        return std::make_shared<DiskRestartProxy>(azure_blob_storage_disk);
    };

    factory.registerDiskType("azure_blob_storage", creator);
}

}

#else

namespace DB
{

void registerDiskAzureBlobStorage(DiskFactory &) {}

}

#endif<|MERGE_RESOLUTION|>--- conflicted
+++ resolved
@@ -11,7 +11,7 @@
 
 #include <Disks/ObjectStorages/AzureBlobStorage/AzureBlobStorageAuth.h>
 #include <Disks/ObjectStorages/AzureBlobStorage/AzureObjectStorage.h>
-#include <Disks/ObjectStorages/MetadataStorageFromRemoteDisk.h>
+#include <Disks/ObjectStorages/MetadataStorageFromDisk.h>
 
 namespace DB
 {
@@ -81,7 +81,7 @@
         uint64_t copy_thread_pool_size = config.getUInt(config_prefix + ".thread_pool_size", 16);
         bool send_metadata = config.getBool(config_prefix + ".send_metadata", false);
 
-        auto metadata_storage = std::make_shared<MetadataStorageFromRemoteDisk>(metadata_disk, "");
+        auto metadata_storage = std::make_shared<MetadataStorageFromDisk>(metadata_disk, "");
 
         std::shared_ptr<IDisk> azure_blob_storage_disk = std::make_shared<DiskObjectStorage>(
             name,
@@ -104,21 +104,6 @@
 
         azure_blob_storage_disk->startup(context);
 
-<<<<<<< HEAD
-=======
-#ifdef NDEBUG
-        bool use_cache = true;
-#else
-        /// Current cache implementation lead to allocations in destructor of
-        /// read buffer.
-        bool use_cache = false;
-#endif
-        if (config.getBool(config_prefix + ".cache_enabled", use_cache))
-        {
-            String cache_path = config.getString(config_prefix + ".cache_path", context->getPath() + "disks/" + name + "/cache/");
-            azure_blob_storage_disk = wrapWithCache(azure_blob_storage_disk, "azure-blob-storage-cache", cache_path, metadata_path);
-        }
->>>>>>> 9973fb2f
         return std::make_shared<DiskRestartProxy>(azure_blob_storage_disk);
     };
 
