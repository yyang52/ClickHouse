#include <cerrno>
#include <future>
#include <Coordination/KeeperSnapshotManager.h>
#include <Coordination/KeeperStateMachine.h>
#include <Coordination/ReadBufferFromNuraftBuffer.h>
#include <Coordination/WriteBufferFromNuraftBuffer.h>
#include <IO/ReadHelpers.h>
#include <sys/mman.h>
#include "Common/ZooKeeper/ZooKeeperCommon.h"
#include <Common/ZooKeeper/ZooKeeperIO.h>
#include "Coordination/KeeperStorage.h"

namespace DB
{

namespace ErrorCodes
{
    extern const int LOGICAL_ERROR;
    extern const int SYSTEM_ERROR;
}

namespace
{
}

KeeperStateMachine::KeeperStateMachine(
    ResponsesQueue & responses_queue_,
    SnapshotsQueue & snapshots_queue_,
    const std::string & snapshots_path_,
    const CoordinationSettingsPtr & coordination_settings_,
    const std::string & superdigest_,
    const bool digest_enabled_)
    : coordination_settings(coordination_settings_)
    , snapshot_manager(
<<<<<<< HEAD
          snapshots_path_,
          coordination_settings->snapshots_to_keep,
          coordination_settings->compress_snapshots_with_zstd_format,
          superdigest_,
          coordination_settings->dead_session_check_period_ms.totalMicroseconds(),
          digest_enabled_)
=======
        snapshots_path_, coordination_settings->snapshots_to_keep,
        coordination_settings->compress_snapshots_with_zstd_format, superdigest_,
        coordination_settings->dead_session_check_period_ms.totalMilliseconds())
>>>>>>> e39e5adf
    , responses_queue(responses_queue_)
    , snapshots_queue(snapshots_queue_)
    , last_committed_idx(0)
    , log(&Poco::Logger::get("KeeperStateMachine"))
    , superdigest(superdigest_)
    , digest_enabled(digest_enabled_)
{
}

void KeeperStateMachine::init()
{
    /// Do everything without mutexes, no other threads exist.
    LOG_DEBUG(log, "Totally have {} snapshots", snapshot_manager.totalSnapshots());
    bool loaded = false;
    bool has_snapshots = snapshot_manager.totalSnapshots() != 0;
    /// Deserialize latest snapshot from disk
    while (snapshot_manager.totalSnapshots() != 0)
    {
        uint64_t latest_log_index = snapshot_manager.getLatestSnapshotIndex();
        LOG_DEBUG(log, "Trying to load state machine from snapshot up to log index {}", latest_log_index);

        try
        {
            auto snapshot_deserialization_result
                = snapshot_manager.deserializeSnapshotFromBuffer(snapshot_manager.deserializeSnapshotBufferFromDisk(latest_log_index));
            latest_snapshot_path = snapshot_manager.getLatestSnapshotPath();
            storage = std::move(snapshot_deserialization_result.storage);
            latest_snapshot_meta = snapshot_deserialization_result.snapshot_meta;
            cluster_config = snapshot_deserialization_result.cluster_config;
            last_committed_idx = latest_snapshot_meta->get_last_log_idx();
            loaded = true;
            break;
        }
        catch (const DB::Exception & ex)
        {
            LOG_WARNING(
                log,
                "Failed to load from snapshot with index {}, with error {}, will remove it from disk",
                latest_log_index,
                ex.displayText());
            snapshot_manager.removeSnapshot(latest_log_index);
        }
    }

    if (has_snapshots)
    {
        if (loaded)
            LOG_DEBUG(log, "Loaded snapshot with last committed log index {}", last_committed_idx);
        else
            LOG_WARNING(log, "All snapshots broken, last committed log index {}", last_committed_idx);
    }
    else
    {
        LOG_DEBUG(log, "No existing snapshots, last committed log index {}", last_committed_idx);
    }

    if (!storage)
        storage = std::make_unique<KeeperStorage>(
            coordination_settings->dead_session_check_period_ms.totalMilliseconds(), superdigest, digest_enabled);
}

namespace
{

void assertDigest(
    const KeeperStorage::Digest & first,
    const KeeperStorage::Digest & second,
    const Coordination::ZooKeeperRequest & request,
    bool committing)
{
    if (!KeeperStorage::checkDigest(first, second))
    {
        LOG_FATAL(
            &Poco::Logger::get("KeeperStateMachine"),
            "Digest for nodes is not matching after {} request of type '{}'.\nExpected digest - {}, actual digest - {} (digest version "
            "{}). Keeper will "
            "terminate to avoid inconsistencies.\nExtra information about the request:\n{}",
            committing ? "committing" : "preprocessing",
            request.getOpNum(),
            first.value,
            second.value,
            first.version,
            request.toString());
        std::terminate();
    }
}

}

nuraft::ptr<nuraft::buffer> KeeperStateMachine::pre_commit(uint64_t log_idx, nuraft::buffer & data)
{
    auto request_for_session = parseRequest(data);
    if (!request_for_session.zxid)
        request_for_session.zxid = log_idx;

    preprocess(request_for_session);
    return nullptr;
}

KeeperStorage::RequestForSession KeeperStateMachine::parseRequest(nuraft::buffer & data)
{
    ReadBufferFromNuraftBuffer buffer(data);
    KeeperStorage::RequestForSession request_for_session;
    readIntBinary(request_for_session.session_id, buffer);

    int32_t length;
    Coordination::read(length, buffer);

    int32_t xid;
    Coordination::read(xid, buffer);

    Coordination::OpNum opnum;

    Coordination::read(opnum, buffer);

    request_for_session.request = Coordination::ZooKeeperRequestFactory::instance().get(opnum);
    request_for_session.request->xid = xid;
    request_for_session.request->readImpl(buffer);

    if (!buffer.eof())
        readIntBinary(request_for_session.time, buffer);
    else /// backward compatibility
        request_for_session.time
            = std::chrono::duration_cast<std::chrono::milliseconds>(std::chrono::system_clock::now().time_since_epoch()).count();

    if (!buffer.eof())
        readIntBinary(request_for_session.zxid, buffer);

    if (!buffer.eof())
    {
        request_for_session.digest.emplace();
        readIntBinary(request_for_session.digest->version, buffer);
        if (request_for_session.digest->version != KeeperStorage::DigestVersion::NO_DIGEST)
            readIntBinary(request_for_session.digest->value, buffer);
    }

    return request_for_session;
}

void KeeperStateMachine::preprocess(const KeeperStorage::RequestForSession & request_for_session)
{
    if (request_for_session.request->getOpNum() == Coordination::OpNum::SessionID)
        return;

    std::lock_guard lock(storage_and_responses_lock);
    storage->preprocessRequest(
        request_for_session.request,
        request_for_session.session_id,
        request_for_session.time,
        request_for_session.zxid,
        true /* check_acl */,
        request_for_session.digest);
    if (digest_enabled && request_for_session.digest)
        assertDigest(*request_for_session.digest, storage->getNodesDigest(false), *request_for_session.request, false);
}

nuraft::ptr<nuraft::buffer> KeeperStateMachine::commit(const uint64_t log_idx, nuraft::buffer & data)
{
    auto request_for_session = parseRequest(data);
    if (!request_for_session.zxid)
        request_for_session.zxid = log_idx;

    /// Special processing of session_id request
    if (request_for_session.request->getOpNum() == Coordination::OpNum::SessionID)
    {
        const Coordination::ZooKeeperSessionIDRequest & session_id_request
            = dynamic_cast<const Coordination::ZooKeeperSessionIDRequest &>(*request_for_session.request);
        int64_t session_id;
        std::shared_ptr<Coordination::ZooKeeperSessionIDResponse> response = std::make_shared<Coordination::ZooKeeperSessionIDResponse>();
        response->internal_id = session_id_request.internal_id;
        response->server_id = session_id_request.server_id;
        KeeperStorage::ResponseForSession response_for_session;
        response_for_session.session_id = -1;
        response_for_session.response = response;
        {
            std::lock_guard lock(storage_and_responses_lock);
            session_id = storage->getSessionID(session_id_request.session_timeout_ms);
            LOG_DEBUG(log, "Session ID response {} with timeout {}", session_id, session_id_request.session_timeout_ms);
            response->session_id = session_id;
            if (!responses_queue.push(response_for_session))
                throw Exception(ErrorCodes::SYSTEM_ERROR, "Could not push response with session id {} into responses queue", session_id);
        }
    }
    else
    {
        std::lock_guard lock(storage_and_responses_lock);
        KeeperStorage::ResponsesForSessions responses_for_sessions = storage->processRequest(
            request_for_session.request, request_for_session.session_id, request_for_session.zxid);
        for (auto & response_for_session : responses_for_sessions)
            if (!responses_queue.push(response_for_session))
                throw Exception(
                    ErrorCodes::SYSTEM_ERROR,
                    "Could not push response with session id {} into responses queue",
                    response_for_session.session_id);

        if (digest_enabled && request_for_session.digest)
        {
            assertDigest(*request_for_session.digest, storage->getNodesDigest(true), *request_for_session.request, true);
        }
    }

    last_committed_idx = log_idx;
    return nullptr;
}

bool KeeperStateMachine::apply_snapshot(nuraft::snapshot & s)
{
    LOG_DEBUG(log, "Applying snapshot {}", s.get_last_log_idx());
    nuraft::ptr<nuraft::buffer> latest_snapshot_ptr;
    { /// save snapshot into memory
        std::lock_guard lock(snapshots_lock);
        if (s.get_last_log_idx() != latest_snapshot_meta->get_last_log_idx())
            throw Exception(
                ErrorCodes::LOGICAL_ERROR,
                "Required to apply snapshot with last log index {}, but our last log index is {}",
                s.get_last_log_idx(),
                latest_snapshot_meta->get_last_log_idx());
        latest_snapshot_ptr = latest_snapshot_buf;
    }

    { /// deserialize and apply snapshot to storage
        std::lock_guard lock(storage_and_responses_lock);
        auto snapshot_deserialization_result
            = snapshot_manager.deserializeSnapshotFromBuffer(snapshot_manager.deserializeSnapshotBufferFromDisk(s.get_last_log_idx()));
        storage = std::move(snapshot_deserialization_result.storage);
        latest_snapshot_meta = snapshot_deserialization_result.snapshot_meta;
        cluster_config = snapshot_deserialization_result.cluster_config;
    }

    last_committed_idx = s.get_last_log_idx();
    return true;
}


void KeeperStateMachine::commit_config(const uint64_t /* log_idx */, nuraft::ptr<nuraft::cluster_config> & new_conf)
{
    std::lock_guard lock(cluster_config_lock);
    auto tmp = new_conf->serialize();
    cluster_config = ClusterConfig::deserialize(*tmp);
}

void KeeperStateMachine::rollback(uint64_t log_idx, nuraft::buffer & data)
{
    auto request_for_session = parseRequest(data);
    if (!request_for_session.zxid)
        request_for_session.zxid = log_idx;

    std::lock_guard lock(storage_and_responses_lock);
    storage->rollbackRequest(request_for_session.zxid);
}

nuraft::ptr<nuraft::snapshot> KeeperStateMachine::last_snapshot()
{
    /// Just return the latest snapshot.
    std::lock_guard<std::mutex> lock(snapshots_lock);
    return latest_snapshot_meta;
}

void KeeperStateMachine::create_snapshot(nuraft::snapshot & s, nuraft::async_result<bool>::handler_type & when_done)
{
    LOG_DEBUG(log, "Creating snapshot {}", s.get_last_log_idx());

    nuraft::ptr<nuraft::buffer> snp_buf = s.serialize();
    auto snapshot_meta_copy = nuraft::snapshot::deserialize(*snp_buf);
    CreateSnapshotTask snapshot_task;
    { /// lock storage for a short period time to turn on "snapshot mode". After that we can read consistent storage state without locking.
        std::lock_guard lock(storage_and_responses_lock);
        snapshot_task.snapshot = std::make_shared<KeeperStorageSnapshot>(storage.get(), snapshot_meta_copy, getClusterConfig());
    }

    /// create snapshot task for background execution (in snapshot thread)
    snapshot_task.create_snapshot = [this, when_done](KeeperStorageSnapshotPtr && snapshot)
    {
        nuraft::ptr<std::exception> exception(nullptr);
        bool ret = true;
        try
        {
            { /// Read storage data without locks and create snapshot
                std::lock_guard lock(snapshots_lock);
                auto [path, error_code] = snapshot_manager.serializeSnapshotToDisk(*snapshot);
                if (error_code)
                {
                    throw Exception(
                        ErrorCodes::SYSTEM_ERROR,
                        "Snapshot {} was created failed, error: {}",
                        snapshot->snapshot_meta->get_last_log_idx(),
                        error_code.message());
                }
                latest_snapshot_path = path;
                latest_snapshot_meta = snapshot->snapshot_meta;
                LOG_DEBUG(log, "Created persistent snapshot {} with path {}", latest_snapshot_meta->get_last_log_idx(), path);
            }

            {
                /// Destroy snapshot with lock
                std::lock_guard lock(storage_and_responses_lock);
                LOG_TRACE(log, "Clearing garbage after snapshot");
                /// Turn off "snapshot mode" and clear outdate part of storage state
                storage->clearGarbageAfterSnapshot();
                LOG_TRACE(log, "Cleared garbage after snapshot");
                snapshot.reset();
            }
        }
        catch (...)
        {
            LOG_TRACE(log, "Exception happened during snapshot");
            tryLogCurrentException(log);
            ret = false;
        }

        when_done(ret, exception);
    };


    LOG_DEBUG(log, "In memory snapshot {} created, queueing task to flash to disk", s.get_last_log_idx());
    /// Flush snapshot to disk in a separate thread.
    if (!snapshots_queue.push(std::move(snapshot_task)))
        LOG_WARNING(log, "Cannot push snapshot task into queue");
}

void KeeperStateMachine::save_logical_snp_obj(
    nuraft::snapshot & s, uint64_t & obj_id, nuraft::buffer & data, bool /*is_first_obj*/, bool /*is_last_obj*/)
{
    LOG_DEBUG(log, "Saving snapshot {} obj_id {}", s.get_last_log_idx(), obj_id);

    /// copy snapshot meta into memory
    nuraft::ptr<nuraft::buffer> snp_buf = s.serialize();
    nuraft::ptr<nuraft::snapshot> cloned_meta = nuraft::snapshot::deserialize(*snp_buf);

    try
    {
        std::lock_guard lock(snapshots_lock);
        /// Serialize snapshot to disk
        auto result_path = snapshot_manager.serializeSnapshotBufferToDisk(data, s.get_last_log_idx());
        latest_snapshot_path = result_path;
        latest_snapshot_meta = cloned_meta;
        LOG_DEBUG(log, "Saved snapshot {} to path {}", s.get_last_log_idx(), result_path);
        obj_id++;
    }
    catch (...)
    {
        tryLogCurrentException(log);
    }
}

static int bufferFromFile(Poco::Logger * log, const std::string & path, nuraft::ptr<nuraft::buffer> & data_out)
{
    if (path.empty() || !std::filesystem::exists(path))
    {
        LOG_WARNING(log, "Snapshot file {} does not exist", path);
        return -1;
    }

    int fd = ::open(path.c_str(), O_RDONLY);
    LOG_INFO(log, "Opening file {} for read_logical_snp_obj", path);
    if (fd < 0)
    {
        LOG_WARNING(log, "Error opening {}, error: {}, errno: {}", path, std::strerror(errno), errno);
        return errno;
    }
    auto file_size = ::lseek(fd, 0, SEEK_END);
    ::lseek(fd, 0, SEEK_SET);
    auto * chunk = reinterpret_cast<nuraft::byte *>(::mmap(nullptr, file_size, PROT_READ, MAP_FILE | MAP_SHARED, fd, 0));
    if (chunk == MAP_FAILED)
    {
        LOG_WARNING(log, "Error mmapping {}, error: {}, errno: {}", path, std::strerror(errno), errno);
        ::close(fd);
        return errno;
    }
    data_out = nuraft::buffer::alloc(file_size);
    data_out->put_raw(chunk, file_size);
    ::munmap(chunk, file_size);
    ::close(fd);
    return 0;
}

int KeeperStateMachine::read_logical_snp_obj(
    nuraft::snapshot & s, void *& /*user_snp_ctx*/, uint64_t obj_id, nuraft::ptr<nuraft::buffer> & data_out, bool & is_last_obj)
{
    LOG_DEBUG(log, "Reading snapshot {} obj_id {}", s.get_last_log_idx(), obj_id);

    std::lock_guard lock(snapshots_lock);
    /// Our snapshot is not equal to required. Maybe we still creating it in the background.
    /// Let's wait and NuRaft will retry this call.
    if (s.get_last_log_idx() != latest_snapshot_meta->get_last_log_idx())
    {
        LOG_WARNING(
            log,
            "Required to apply snapshot with last log index {}, but our last log index is {}. Will ignore this one and retry",
            s.get_last_log_idx(),
            latest_snapshot_meta->get_last_log_idx());
        return -1;
    }
    if (bufferFromFile(log, latest_snapshot_path, data_out))
    {
        LOG_WARNING(log, "Error reading snapshot {} from {}", s.get_last_log_idx(), latest_snapshot_path);
        return -1;
    }
    is_last_obj = true;

    return 1;
}

void KeeperStateMachine::processReadRequest(const KeeperStorage::RequestForSession & request_for_session)
{
    /// Pure local request, just process it with storage
    std::lock_guard lock(storage_and_responses_lock);
    auto responses = storage->processRequest(
        request_for_session.request,
        request_for_session.session_id,
        std::nullopt,
        true /*check_acl*/,
        true /*is_local*/);
    for (const auto & response : responses)
        if (!responses_queue.push(response))
            throw Exception(
                ErrorCodes::SYSTEM_ERROR, "Could not push response with session id {} into responses queue", response.session_id);
}

void KeeperStateMachine::shutdownStorage()
{
    std::lock_guard lock(storage_and_responses_lock);
    storage->finalize();
}

std::vector<int64_t> KeeperStateMachine::getDeadSessions()
{
    std::lock_guard lock(storage_and_responses_lock);
    return storage->getDeadSessions();
}

int64_t KeeperStateMachine::getNextZxid() const
{
    std::lock_guard lock(storage_and_responses_lock);
    return storage->getNextZXID();
}

KeeperStorage::Digest KeeperStateMachine::getNodesDigest() const
{
    std::lock_guard lock(storage_and_responses_lock);
    return storage->getNodesDigest(false);
}

uint64_t KeeperStateMachine::getLastProcessedZxid() const
{
    std::lock_guard lock(storage_and_responses_lock);
    return storage->getZXID();
}

uint64_t KeeperStateMachine::getNodesCount() const
{
    std::lock_guard lock(storage_and_responses_lock);
    return storage->getNodesCount();
}

uint64_t KeeperStateMachine::getTotalWatchesCount() const
{
    std::lock_guard lock(storage_and_responses_lock);
    return storage->getTotalWatchesCount();
}

uint64_t KeeperStateMachine::getWatchedPathsCount() const
{
    std::lock_guard lock(storage_and_responses_lock);
    return storage->getWatchedPathsCount();
}

uint64_t KeeperStateMachine::getSessionsWithWatchesCount() const
{
    std::lock_guard lock(storage_and_responses_lock);
    return storage->getSessionsWithWatchesCount();
}

uint64_t KeeperStateMachine::getTotalEphemeralNodesCount() const
{
    std::lock_guard lock(storage_and_responses_lock);
    return storage->getTotalEphemeralNodesCount();
}

uint64_t KeeperStateMachine::getSessionWithEphemeralNodesCount() const
{
    std::lock_guard lock(storage_and_responses_lock);
    return storage->getSessionWithEphemeralNodesCount();
}

void KeeperStateMachine::dumpWatches(WriteBufferFromOwnString & buf) const
{
    std::lock_guard lock(storage_and_responses_lock);
    storage->dumpWatches(buf);
}

void KeeperStateMachine::dumpWatchesByPath(WriteBufferFromOwnString & buf) const
{
    std::lock_guard lock(storage_and_responses_lock);
    storage->dumpWatchesByPath(buf);
}

void KeeperStateMachine::dumpSessionsAndEphemerals(WriteBufferFromOwnString & buf) const
{
    std::lock_guard lock(storage_and_responses_lock);
    storage->dumpSessionsAndEphemerals(buf);
}

uint64_t KeeperStateMachine::getApproximateDataSize() const
{
    std::lock_guard lock(storage_and_responses_lock);
    return storage->getApproximateDataSize();
}

uint64_t KeeperStateMachine::getKeyArenaSize() const
{
    std::lock_guard lock(storage_and_responses_lock);
    return storage->getArenaDataSize();
}

uint64_t KeeperStateMachine::getLatestSnapshotBufSize() const
{
    std::lock_guard lock(snapshots_lock);
    if (latest_snapshot_buf)
        return latest_snapshot_buf->size();
    return 0;
}

ClusterConfigPtr KeeperStateMachine::getClusterConfig() const
{
    std::lock_guard lock(cluster_config_lock);
    if (cluster_config)
    {
        /// dumb way to return copy...
        auto tmp = cluster_config->serialize();
        return ClusterConfig::deserialize(*tmp);
    }
    return nullptr;
}

}<|MERGE_RESOLUTION|>--- conflicted
+++ resolved
@@ -32,18 +32,12 @@
     const bool digest_enabled_)
     : coordination_settings(coordination_settings_)
     , snapshot_manager(
-<<<<<<< HEAD
           snapshots_path_,
           coordination_settings->snapshots_to_keep,
           coordination_settings->compress_snapshots_with_zstd_format,
           superdigest_,
-          coordination_settings->dead_session_check_period_ms.totalMicroseconds(),
+          coordination_settings->dead_session_check_period_ms.totalMilliseconds(),
           digest_enabled_)
-=======
-        snapshots_path_, coordination_settings->snapshots_to_keep,
-        coordination_settings->compress_snapshots_with_zstd_format, superdigest_,
-        coordination_settings->dead_session_check_period_ms.totalMilliseconds())
->>>>>>> e39e5adf
     , responses_queue(responses_queue_)
     , snapshots_queue(snapshots_queue_)
     , last_committed_idx(0)
