--- conflicted
+++ resolved
@@ -7650,7 +7650,11 @@
     else
         zookeeper = getZooKeeper();
 
-<<<<<<< HEAD
+    /// It can happen that we didn't had the connection to zookeeper during table creation, but actually
+    /// table is completely dropped, so we can drop it without any additional checks.
+    if (!has_metadata_in_zookeeper.has_value() && !zookeeper->exists(zookeeper_path))
+        return std::make_pair(true, NameSet{});
+
     return unlockSharedDataByID(
         part.getUniqueId(), getTableSharedID(), part.name, replica_name,
         part.data_part_storage->getDiskType(), zookeeper, *getSettings(), log, zookeeper_path, format_version);
@@ -7716,15 +7720,6 @@
     return files_not_to_remove;
 }
 
-=======
-    /// It can happen that we didn't had the connection to zookeeper during table creation, but actually
-    /// table is completely dropped, so we can drop it without any additional checks.
-    if (!has_metadata_in_zookeeper.has_value() && !zookeeper->exists(zookeeper_path))
-        return std::make_pair(true, NameSet{});
-
-    return unlockSharedDataByID(part.getUniqueId(), getTableSharedID(), part.name, replica_name, part.data_part_storage->getDiskType(), zookeeper, *getSettings(), log,
-        zookeeper_path);
->>>>>>> 6d24e16f
 }
 
 std::pair<bool, NameSet> StorageReplicatedMergeTree::unlockSharedDataByID(
