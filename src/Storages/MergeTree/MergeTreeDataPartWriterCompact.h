--- conflicted
+++ resolved
@@ -86,14 +86,6 @@
     /// Stream for each column's substreams path (look at addStreams).
     std::unordered_map<String, CompressedStreamPtr> compressed_streams;
 
-<<<<<<< HEAD
-    /// marks -> marks_file -> marks_compressed_buf -> marks_compressed
-    std::unique_ptr<WriteBufferFromFileBase> marks_file;
-    HashingWriteBuffer marks_hashing;
-    CompressedWriteBuffer marks_compressed_buf;
-    HashingWriteBuffer marks_compressed;
-    bool is_compress_marks;
-=======
     /// If marks are uncompressed, the data is written to 'marks_file_hashing' for hash calculation and then to the 'marks_file'.
     std::unique_ptr<WriteBufferFromFileBase> marks_file;
     std::unique_ptr<HashingWriteBuffer> marks_file_hashing;
@@ -104,7 +96,6 @@
     /// then finally to 'marks_file'.
     std::unique_ptr<CompressedWriteBuffer> marks_compressor;
     std::unique_ptr<HashingWriteBuffer> marks_source_hashing;
->>>>>>> ad9ae84e
 };
 
 }