#pragma once

#include <Core/BaseSettings.h>
#include <Core/SettingsEnums.h>
#include <Core/Defines.h>


namespace Poco::Util
{
    class AbstractConfiguration;
}

namespace boost::program_options
{
    class options_description;
}


namespace DB
{
class IColumn;


/** List of settings: type, name, default value, description, flags
  *
  * This looks rather unconvenient. It is done that way to avoid repeating settings in different places.
  * Note: as an alternative, we could implement settings to be completely dynamic in form of map: String -> Field,
  *  but we are not going to do it, because settings is used everywhere as static struct fields.
  *
  * `flags` can be either 0 or IMPORTANT.
  * A setting is "IMPORTANT" if it affects the results of queries and can't be ignored by older versions.
  */

#define COMMON_SETTINGS(M) \
    M(UInt64, min_compress_block_size, 65536, "The actual size of the block to compress, if the uncompressed data less than max_compress_block_size is no less than this value and no less than the volume of data for one mark.", 0) \
    M(UInt64, max_compress_block_size, 1048576, "The maximum size of blocks of uncompressed data before compressing for writing to a table.", 0) \
    M(UInt64, max_block_size, DEFAULT_BLOCK_SIZE, "Maximum block size for reading", 0) \
    M(UInt64, max_insert_block_size, DEFAULT_INSERT_BLOCK_SIZE, "The maximum block size for insertion, if we control the creation of blocks for insertion.", 0) \
    M(UInt64, min_insert_block_size_rows, DEFAULT_INSERT_BLOCK_SIZE, "Squash blocks passed to INSERT query to specified size in rows, if blocks are not big enough.", 0) \
    M(UInt64, min_insert_block_size_bytes, (DEFAULT_INSERT_BLOCK_SIZE * 256), "Squash blocks passed to INSERT query to specified size in bytes, if blocks are not big enough.", 0) \
    M(UInt64, min_insert_block_size_rows_for_materialized_views, 0, "Like min_insert_block_size_rows, but applied only during pushing to MATERIALIZED VIEW (default: min_insert_block_size_rows)", 0) \
    M(UInt64, min_insert_block_size_bytes_for_materialized_views, 0, "Like min_insert_block_size_bytes, but applied only during pushing to MATERIALIZED VIEW (default: min_insert_block_size_bytes)", 0) \
    M(UInt64, max_joined_block_size_rows, DEFAULT_BLOCK_SIZE, "Maximum block size for JOIN result (if join algorithm supports it). 0 means unlimited.", 0) \
    M(UInt64, max_insert_threads, 0, "The maximum number of threads to execute the INSERT SELECT query. Values 0 or 1 means that INSERT SELECT is not run in parallel. Higher values will lead to higher memory usage. Parallel INSERT SELECT has effect only if the SELECT part is run on parallel, see 'max_threads' setting.", 0) \
    M(UInt64, max_final_threads, 16, "The maximum number of threads to read from table with FINAL.", 0) \
    M(MaxThreads, max_threads, 0, "The maximum number of threads to execute the request. By default, it is determined automatically.", 0) \
    M(MaxThreads, max_alter_threads, 0, "The maximum number of threads to execute the ALTER requests. By default, it is determined automatically.", 0) \
    M(UInt64, max_read_buffer_size, DBMS_DEFAULT_BUFFER_SIZE, "The maximum size of the buffer to read from the filesystem.", 0) \
    M(UInt64, max_distributed_connections, 1024, "The maximum number of connections for distributed processing of one query (should be greater than max_threads).", 0) \
    M(UInt64, max_query_size, 262144, "Which part of the query can be read into RAM for parsing (the remaining data for INSERT, if any, is read later)", 0) \
    M(UInt64, interactive_delay, 100000, "The interval in microseconds to check if the request is cancelled, and to send progress info.", 0) \
    M(Seconds, connect_timeout, DBMS_DEFAULT_CONNECT_TIMEOUT_SEC, "Connection timeout if there are no replicas.", 0) \
    M(Milliseconds, connect_timeout_with_failover_ms, DBMS_DEFAULT_CONNECT_TIMEOUT_WITH_FAILOVER_MS, "Connection timeout for selecting first healthy replica.", 0) \
    M(Milliseconds, connect_timeout_with_failover_secure_ms, DBMS_DEFAULT_CONNECT_TIMEOUT_WITH_FAILOVER_SECURE_MS, "Connection timeout for selecting first healthy replica (for secure connections).", 0) \
    M(Seconds, receive_timeout, DBMS_DEFAULT_RECEIVE_TIMEOUT_SEC, "", 0) \
    M(Seconds, send_timeout, DBMS_DEFAULT_SEND_TIMEOUT_SEC, "", 0) \
    M(Seconds, tcp_keep_alive_timeout, 0, "The time in seconds the connection needs to remain idle before TCP starts sending keepalive probes", 0) \
    M(Milliseconds, queue_max_wait_ms, 0, "The wait time in the request queue, if the number of concurrent requests exceeds the maximum.", 0) \
    M(Milliseconds, connection_pool_max_wait_ms, 0, "The wait time when the connection pool is full.", 0) \
    M(Milliseconds, replace_running_query_max_wait_ms, 5000, "The wait time for running query with the same query_id to finish when setting 'replace_running_query' is active.", 0) \
    M(Milliseconds, kafka_max_wait_ms, 5000, "The wait time for reading from Kafka before retry.", 0) \
    M(Milliseconds, rabbitmq_max_wait_ms, 5000, "The wait time for reading from RabbitMQ before retry.", 0) \
    M(UInt64, poll_interval, DBMS_DEFAULT_POLL_INTERVAL, "Block at the query wait loop on the server for the specified number of seconds.", 0) \
    M(UInt64, idle_connection_timeout, 3600, "Close idle TCP connections after specified number of seconds.", 0) \
    M(UInt64, distributed_connections_pool_size, DBMS_DEFAULT_DISTRIBUTED_CONNECTIONS_POOL_SIZE, "Maximum number of connections with one remote server in the pool.", 0) \
    M(UInt64, connections_with_failover_max_tries, DBMS_CONNECTION_POOL_WITH_FAILOVER_DEFAULT_MAX_TRIES, "The maximum number of attempts to connect to replicas.", 0) \
    M(UInt64, s3_min_upload_part_size, 512*1024*1024, "The minimum size of part to upload during multipart upload to S3.", 0) \
    M(UInt64, s3_max_single_part_upload_size, 64*1024*1024, "The maximum size of object to upload using singlepart upload to S3.", 0) \
    M(UInt64, s3_max_redirects, 10, "Max number of S3 redirects hops allowed.", 0) \
    M(Bool, extremes, false, "Calculate minimums and maximums of the result columns. They can be output in JSON-formats.", IMPORTANT) \
    M(Bool, use_uncompressed_cache, true, "Whether to use the cache of uncompressed blocks.", 0) \
    M(Bool, replace_running_query, false, "Whether the running request should be canceled with the same id as the new one.", 0) \
    M(UInt64, background_buffer_flush_schedule_pool_size, 16, "Number of threads performing background flush for tables with Buffer engine. Only has meaning at server startup.", 0) \
    M(UInt64, background_pool_size, 16, "Number of threads performing background work for tables (for example, merging in merge tree). Only has meaning at server startup.", 0) \
    M(UInt64, background_move_pool_size, 8, "Number of threads performing background moves for tables. Only has meaning at server startup.", 0) \
    M(UInt64, background_fetches_pool_size, 3, "Number of threads performing background fetches for replicated tables. Only has meaning at server startup.", 0) \
    M(UInt64, background_schedule_pool_size, 16, "Number of threads performing background tasks for replicated tables, dns cache updates. Only has meaning at server startup.", 0) \
    M(UInt64, background_message_broker_schedule_pool_size, 16, "Number of threads performing background tasks for message streaming. Only has meaning at server startup.", 0) \
    M(UInt64, background_distributed_schedule_pool_size, 16, "Number of threads performing background tasks for distributed sends. Only has meaning at server startup.", 0) \
    \
    M(Milliseconds, distributed_directory_monitor_sleep_time_ms, 100, "Sleep time for StorageDistributed DirectoryMonitors, in case of any errors delay grows exponentially.", 0) \
    M(Milliseconds, distributed_directory_monitor_max_sleep_time_ms, 30000, "Maximum sleep time for StorageDistributed DirectoryMonitors, it limits exponential growth too.", 0) \
    \
    M(Bool, distributed_directory_monitor_batch_inserts, false, "Should StorageDistributed DirectoryMonitors try to batch individual inserts into bigger ones.", 0) \
    \
    M(Bool, optimize_move_to_prewhere, true, "Allows disabling WHERE to PREWHERE optimization in SELECT queries from MergeTree.", 0) \
    \
    M(Milliseconds, insert_in_memory_parts_timeout, 600000, "", 0) \
    \
    M(UInt64, replication_alter_partitions_sync, 1, "Wait for actions to manipulate the partitions. 0 - do not wait, 1 - wait for execution only of itself, 2 - wait for everyone.", 0) \
    M(UInt64, replication_alter_columns_timeout, 60, "Wait for actions to change the table structure within the specified number of seconds. 0 - wait unlimited time.", 0) \
    \
    M(LoadBalancing, load_balancing, LoadBalancing::RANDOM, "Which replicas (among healthy replicas) to preferably send a query to (on the first attempt) for distributed processing.", 0) \
    M(UInt64, load_balancing_first_offset, 0, "Which replica to preferably send a query when FIRST_OR_RANDOM load balancing strategy is used.", 0) \
    \
    M(TotalsMode, totals_mode, TotalsMode::AFTER_HAVING_EXCLUSIVE, "How to calculate TOTALS when HAVING is present, as well as when max_rows_to_group_by and group_by_overflow_mode = ‘any’ are present.", IMPORTANT) \
    M(Float, totals_auto_threshold, 0.5, "The threshold for totals_mode = 'auto'.", 0) \
    \
    M(Bool, allow_suspicious_low_cardinality_types, false, "In CREATE TABLE statement allows specifying LowCardinality modifier for types of small fixed size (8 or less). Enabling this may increase merge times and memory consumption.", 0) \
    M(Bool, compile_expressions, false, "Compile some scalar functions and operators to native code.", 0) \
    M(UInt64, min_count_to_compile_expression, 3, "The number of identical expressions before they are JIT-compiled", 0) \
    M(UInt64, group_by_two_level_threshold, 100000, "From what number of keys, a two-level aggregation starts. 0 - the threshold is not set.", 0) \
    M(UInt64, group_by_two_level_threshold_bytes, 100000000, "From what size of the aggregation state in bytes, a two-level aggregation begins to be used. 0 - the threshold is not set. Two-level aggregation is used when at least one of the thresholds is triggered.", 0) \
    M(Bool, distributed_aggregation_memory_efficient, false, "Is the memory-saving mode of distributed aggregation enabled.", 0) \
    M(UInt64, aggregation_memory_efficient_merge_threads, 0, "Number of threads to use for merge intermediate aggregation results in memory efficient mode. When bigger, then more memory is consumed. 0 means - same as 'max_threads'.", 0) \
    \
    M(UInt64, max_parallel_replicas, 1, "The maximum number of replicas of each shard used when the query is executed. For consistency (to get different parts of the same partition), this option only works for the specified sampling key. The lag of the replicas is not controlled.", 0) \
    M(UInt64, parallel_replicas_count, 0, "", 0) \
    M(UInt64, parallel_replica_offset, 0, "", 0) \
    \
    M(Bool, skip_unavailable_shards, false, "If 1, ClickHouse silently skips unavailable shards and nodes unresolvable through DNS. Shard is marked as unavailable when none of the replicas can be reached.", 0) \
    \
    M(UInt64, parallel_distributed_insert_select, 0, "Process distributed INSERT SELECT query in the same cluster on local tables on every shard, if 1 SELECT is executed on each shard, if 2 SELECT and INSERT is executed on each shard", 0) \
    M(UInt64, distributed_group_by_no_merge, 0, "If 1, Do not merge aggregation states from different servers for distributed query processing - in case it is for certain that there are different keys on different shards. If 2 - same as 1 but also apply ORDER BY and LIMIT stages", 0) \
    M(Bool, optimize_distributed_group_by_sharding_key, false, "Optimize GROUP BY sharding_key queries (by avoiding costly aggregation on the initiator server).", 0) \
    M(Bool, optimize_skip_unused_shards, false, "Assumes that data is distributed by sharding_key. Optimization to skip unused shards if SELECT query filters by sharding_key.", 0) \
    M(Bool, allow_nondeterministic_optimize_skip_unused_shards, false, "Allow non-deterministic functions (includes dictGet) in sharding_key for optimize_skip_unused_shards", 0) \
    M(UInt64, force_optimize_skip_unused_shards, 0, "Throw an exception if unused shards cannot be skipped (1 - throw only if the table has the sharding key, 2 - always throw.", 0) \
    M(UInt64, optimize_skip_unused_shards_nesting, 0, "Same as optimize_skip_unused_shards, but accept nesting level until which it will work.", 0) \
    M(UInt64, force_optimize_skip_unused_shards_nesting, 0, "Same as force_optimize_skip_unused_shards, but accept nesting level until which it will work.", 0) \
    \
    M(Bool, input_format_parallel_parsing, true, "Enable parallel parsing for some data formats.", 0) \
    M(UInt64, min_chunk_bytes_for_parallel_parsing, (10 * 1024 * 1024), "The minimum chunk size in bytes, which each thread will parse in parallel.", 0) \
    \
    M(UInt64, merge_tree_min_rows_for_concurrent_read, (20 * 8192), "If at least as many lines are read from one file, the reading can be parallelized.", 0) \
    M(UInt64, merge_tree_min_bytes_for_concurrent_read, (24 * 10 * 1024 * 1024), "If at least as many bytes are read from one file, the reading can be parallelized.", 0) \
    M(UInt64, merge_tree_min_rows_for_seek, 0, "You can skip reading more than that number of rows at the price of one seek per file.", 0) \
    M(UInt64, merge_tree_min_bytes_for_seek, 0, "You can skip reading more than that number of bytes at the price of one seek per file.", 0) \
    M(UInt64, merge_tree_coarse_index_granularity, 8, "If the index segment can contain the required keys, divide it into as many parts and recursively check them.", 0) \
    M(UInt64, merge_tree_max_rows_to_use_cache, (128 * 8192), "The maximum number of rows per request, to use the cache of uncompressed data. If the request is large, the cache is not used. (For large queries not to flush out the cache.)", 0) \
    M(UInt64, merge_tree_max_bytes_to_use_cache, (192 * 10 * 1024 * 1024), "The maximum number of bytes per request, to use the cache of uncompressed data. If the request is large, the cache is not used. (For large queries not to flush out the cache.)", 0) \
    M(Bool, do_not_merge_across_partitions_select_final, false, "Merge parts only in one partition in select final", 0) \
    \
    M(UInt64, mysql_max_rows_to_insert, 65536, "The maximum number of rows in MySQL batch insertion of the MySQL storage engine", 0) \
    \
    M(UInt64, optimize_min_equality_disjunction_chain_length, 3, "The minimum length of the expression `expr = x1 OR ... expr = xN` for optimization ", 0) \
    \
    M(UInt64, min_bytes_to_use_direct_io, 0, "The minimum number of bytes for reading the data with O_DIRECT option during SELECT queries execution. 0 - disabled.", 0) \
    M(UInt64, min_bytes_to_use_mmap_io, 0, "The minimum number of bytes for reading the data with mmap option during SELECT queries execution. 0 - disabled.", 0) \
    \
    M(Bool, force_index_by_date, 0, "Throw an exception if there is a partition key in a table, and it is not used.", 0) \
    M(Bool, force_primary_key, 0, "Throw an exception if there is primary key in a table, and it is not used.", 0) \
    M(String, force_data_skipping_indices, "", "Comma separated list of strings or literals with the name of the data skipping indices that should be used during query execution, otherwise an exception will be thrown.", 0) \
    \
    M(Float, max_streams_to_max_threads_ratio, 1, "Allows you to use more sources than the number of threads - to more evenly distribute work across threads. It is assumed that this is a temporary solution, since it will be possible in the future to make the number of sources equal to the number of threads, but for each source to dynamically select available work for itself.", 0) \
    M(Float, max_streams_multiplier_for_merge_tables, 5, "Ask more streams when reading from Merge table. Streams will be spread across tables that Merge table will use. This allows more even distribution of work across threads and especially helpful when merged tables differ in size.", 0) \
    \
    M(String, network_compression_method, "LZ4", "Allows you to select the method of data compression when writing.", 0) \
    \
    M(Int64, network_zstd_compression_level, 1, "Allows you to select the level of ZSTD compression.", 0) \
    \
    M(UInt64, priority, 0, "Priority of the query. 1 - the highest, higher value - lower priority; 0 - do not use priorities.", 0) \
    M(Int64, os_thread_priority, 0, "If non zero - set corresponding 'nice' value for query processing threads. Can be used to adjust query priority for OS scheduler.", 0) \
    \
    M(Bool, log_queries, 1, "Log requests and write the log to the system table.", 0) \
    M(LogQueriesType, log_queries_min_type, QueryLogElementType::QUERY_START, "Minimal type in query_log to log, possible values (from low to high): QUERY_START, QUERY_FINISH, EXCEPTION_BEFORE_START, EXCEPTION_WHILE_PROCESSING.", 0) \
    M(Milliseconds, log_queries_min_query_duration_ms, 0, "Minimal time for the query to run, to get to the query_log/query_thread_log.", 0) \
    M(UInt64, log_queries_cut_to_length, 100000, "If query length is greater than specified threshold (in bytes), then cut query when writing to query log. Also limit length of printed query in ordinary text log.", 0) \
    \
    M(DistributedProductMode, distributed_product_mode, DistributedProductMode::DENY, "How are distributed subqueries performed inside IN or JOIN sections?", IMPORTANT) \
    \
    M(UInt64, max_concurrent_queries_for_all_users, 0, "The maximum number of concurrent requests for all users.", 0) \
    M(UInt64, max_concurrent_queries_for_user, 0, "The maximum number of concurrent requests per user.", 0) \
    \
    M(Bool, insert_deduplicate, true, "For INSERT queries in the replicated table, specifies that deduplication of insertings blocks should be performed", 0) \
    \
    M(UInt64, insert_quorum, 0, "For INSERT queries in the replicated table, wait writing for the specified number of replicas and linearize the addition of the data. 0 - disabled.", 0) \
    M(Milliseconds, insert_quorum_timeout, 600000, "", 0) \
    M(Bool, insert_quorum_parallel, true, "For quorum INSERT queries - enable to make parallel inserts without linearizability", 0) \
    M(UInt64, select_sequential_consistency, 0, "For SELECT queries from the replicated table, throw an exception if the replica does not have a chunk written with the quorum; do not read the parts that have not yet been written with the quorum.", 0) \
    M(UInt64, table_function_remote_max_addresses, 1000, "The maximum number of different shards and the maximum number of replicas of one shard in the `remote` function.", 0) \
    M(Milliseconds, read_backoff_min_latency_ms, 1000, "Setting to reduce the number of threads in case of slow reads. Pay attention only to reads that took at least that much time.", 0) \
    M(UInt64, read_backoff_max_throughput, 1048576, "Settings to reduce the number of threads in case of slow reads. Count events when the read bandwidth is less than that many bytes per second.", 0) \
    M(Milliseconds, read_backoff_min_interval_between_events_ms, 1000, "Settings to reduce the number of threads in case of slow reads. Do not pay attention to the event, if the previous one has passed less than a certain amount of time.", 0) \
    M(UInt64, read_backoff_min_events, 2, "Settings to reduce the number of threads in case of slow reads. The number of events after which the number of threads will be reduced.", 0) \
    \
    M(UInt64, read_backoff_min_concurrency, 1, "Settings to try keeping the minimal number of threads in case of slow reads.", 0) \
    \
    M(Float, memory_tracker_fault_probability, 0., "For testing of `exception safety` - throw an exception every time you allocate memory with the specified probability.", 0) \
    \
    M(Bool, enable_http_compression, 0, "Compress the result if the client over HTTP said that it understands data compressed by gzip or deflate.", 0) \
    M(Int64, http_zlib_compression_level, 3, "Compression level - used if the client on HTTP said that it understands data compressed by gzip or deflate.", 0) \
    \
    M(Bool, http_native_compression_disable_checksumming_on_decompress, 0, "If you uncompress the POST data from the client compressed by the native format, do not check the checksum.", 0) \
    \
    M(String, count_distinct_implementation, "uniqExact", "What aggregate function to use for implementation of count(DISTINCT ...)", 0) \
    \
    M(Bool, add_http_cors_header, false, "Write add http CORS header.", 0) \
    \
    M(UInt64, max_http_get_redirects, 0, "Max number of http GET redirects hops allowed. Make sure additional security measures are in place to prevent a malicious server to redirect your requests to unexpected services.", 0) \
    \
    M(Bool, use_client_time_zone, false, "Use client timezone for interpreting DateTime string values, instead of adopting server timezone.", 0) \
    \
    M(Bool, send_progress_in_http_headers, false, "Send progress notifications using X-ClickHouse-Progress headers. Some clients do not support high amount of HTTP headers (Python requests in particular), so it is disabled by default.", 0) \
    \
    M(UInt64, http_headers_progress_interval_ms, 100, "Do not send HTTP headers X-ClickHouse-Progress more frequently than at each specified interval.", 0) \
    \
    M(Bool, fsync_metadata, 1, "Do fsync after changing metadata for tables and databases (.sql files). Could be disabled in case of poor latency on server with high load of DDL queries and high load of disk subsystem.", 0) \
    \
    M(Bool, join_use_nulls, 0, "Use NULLs for non-joined rows of outer JOINs for types that can be inside Nullable. If false, use default value of corresponding columns data type.", IMPORTANT) \
    \
    M(JoinStrictness, join_default_strictness, JoinStrictness::ALL, "Set default strictness in JOIN query. Possible values: empty string, 'ANY', 'ALL'. If empty, query without strictness will throw exception.", 0) \
    M(Bool, any_join_distinct_right_table_keys, false, "Enable old ANY JOIN logic with many-to-one left-to-right table keys mapping for all ANY JOINs. It leads to confusing not equal results for 't1 ANY LEFT JOIN t2' and 't2 ANY RIGHT JOIN t1'. ANY RIGHT JOIN needs one-to-many keys mapping to be consistent with LEFT one.", IMPORTANT) \
    \
    M(UInt64, preferred_block_size_bytes, 1000000, "", 0) \
    \
    M(UInt64, max_replica_delay_for_distributed_queries, 300, "If set, distributed queries of Replicated tables will choose servers with replication delay in seconds less than the specified value (not inclusive). Zero means do not take delay into account.", 0) \
    M(Bool, fallback_to_stale_replicas_for_distributed_queries, 1, "Suppose max_replica_delay_for_distributed_queries is set and all replicas for the queried table are stale. If this setting is enabled, the query will be performed anyway, otherwise the error will be reported.", 0) \
    M(UInt64, preferred_max_column_in_block_size_bytes, 0, "Limit on max column size in block while reading. Helps to decrease cache misses count. Should be close to L2 cache size.", 0) \
    \
    M(Bool, insert_distributed_sync, false, "If setting is enabled, insert query into distributed waits until data will be sent to all nodes in cluster.", 0) \
    M(UInt64, insert_distributed_timeout, 0, "Timeout for insert query into distributed. Setting is used only with insert_distributed_sync enabled. Zero value means no timeout.", 0) \
    M(Int64, distributed_ddl_task_timeout, 180, "Timeout for DDL query responses from all hosts in cluster. If a ddl request has not been performed on all hosts, a response will contain a timeout error and a request will be executed in an async mode. Negative value means infinite.", 0) \
    M(Milliseconds, stream_flush_interval_ms, 7500, "Timeout for flushing data from streaming storages.", 0) \
    M(Milliseconds, stream_poll_timeout_ms, 500, "Timeout for polling data from/to streaming storages.", 0) \
    \
    M(Bool, insert_allow_materialized_columns, 0, "If setting is enabled, Allow materialized columns in INSERT.", 0) \
    M(Seconds, http_connection_timeout, DEFAULT_HTTP_READ_BUFFER_CONNECTION_TIMEOUT, "HTTP connection timeout.", 0) \
    M(Seconds, http_send_timeout, DEFAULT_HTTP_READ_BUFFER_TIMEOUT, "HTTP send timeout", 0) \
    M(Seconds, http_receive_timeout, DEFAULT_HTTP_READ_BUFFER_TIMEOUT, "HTTP receive timeout", 0) \
    M(Bool, optimize_throw_if_noop, false, "If setting is enabled and OPTIMIZE query didn't actually assign a merge then an explanatory exception is thrown", 0) \
    M(Bool, use_index_for_in_with_subqueries, true, "Try using an index if there is a subquery or a table expression on the right side of the IN operator.", 0) \
    M(Bool, joined_subquery_requires_alias, true, "Force joined subqueries and table functions to have aliases for correct name qualification.", 0) \
    M(Bool, empty_result_for_aggregation_by_empty_set, false, "Return empty result when aggregating without keys on empty set.", 0) \
    M(Bool, allow_distributed_ddl, true, "If it is set to true, then a user is allowed to executed distributed DDL queries.", 0) \
    M(Bool, allow_suspicious_codecs, false, "If it is set to true, allow to specify meaningless compression codecs.", 0) \
    M(UInt64, odbc_max_field_size, 1024, "Max size of filed can be read from ODBC dictionary. Long strings are truncated.", 0) \
    M(UInt64, query_profiler_real_time_period_ns, 1000000000, "Period for real clock timer of query profiler (in nanoseconds). Set 0 value to turn off the real clock query profiler. Recommended value is at least 10000000 (100 times a second) for single queries or 1000000000 (once a second) for cluster-wide profiling.", 0) \
    M(UInt64, query_profiler_cpu_time_period_ns, 1000000000, "Period for CPU clock timer of query profiler (in nanoseconds). Set 0 value to turn off the CPU clock query profiler. Recommended value is at least 10000000 (100 times a second) for single queries or 1000000000 (once a second) for cluster-wide profiling.", 0) \
    M(Bool, metrics_perf_events_enabled, false, "If enabled, some of the perf events will be measured throughout queries' execution.", 0) \
    M(String, metrics_perf_events_list, "", "Comma separated list of perf metrics that will be measured throughout queries' execution. Empty means all events. See PerfEventInfo in sources for the available events.", 0) \
    M(Float, opentelemetry_start_trace_probability, 0., "Probability to start an OpenTelemetry trace for an incoming query.", 0) \
    \
    \
    /** Limits during query execution are part of the settings. \
      * Used to provide a more safe execution of queries from the user interface. \
      * Basically, limits are checked for each block (not every row). That is, the limits can be slightly violated. \
      * Almost all limits apply only to SELECTs. \
      * Almost all limits apply to each stream individually. \
      */ \
    \
    M(UInt64, limit, 0, "Limit on read rows from the most 'end' result for select query, default 0 means no limit length", 0) \
    M(UInt64, offset, 0, "Offset on read rows from the most 'end' result for select query", 0) \
    M(UInt64, max_rows_to_read, 0, "Limit on read rows from the most 'deep' sources. That is, only in the deepest subquery. When reading from a remote server, it is only checked on a remote server.", 0) \
    M(UInt64, max_bytes_to_read, 0, "Limit on read bytes (after decompression) from the most 'deep' sources. That is, only in the deepest subquery. When reading from a remote server, it is only checked on a remote server.", 0) \
    M(OverflowMode, read_overflow_mode, OverflowMode::THROW, "What to do when the limit is exceeded.", 0) \
    \
    M(UInt64, max_rows_to_read_leaf, 0, "Limit on read rows on the leaf nodes for distributed queries. Limit is applied for local reads only excluding the final merge stage on the root node.", 0) \
    M(UInt64, max_bytes_to_read_leaf, 0, "Limit on read bytes (after decompression) on the leaf nodes for distributed queries. Limit is applied for local reads only excluding the final merge stage on the root node.", 0) \
    M(OverflowMode, read_overflow_mode_leaf, OverflowMode::THROW, "What to do when the leaf limit is exceeded.", 0) \
    \
    M(UInt64, max_rows_to_group_by, 0, "", 0) \
    M(OverflowModeGroupBy, group_by_overflow_mode, OverflowMode::THROW, "What to do when the limit is exceeded.", 0) \
    M(UInt64, max_bytes_before_external_group_by, 0, "", 0) \
    \
    M(UInt64, max_rows_to_sort, 0, "", 0) \
    M(UInt64, max_bytes_to_sort, 0, "", 0) \
    M(OverflowMode, sort_overflow_mode, OverflowMode::THROW, "What to do when the limit is exceeded.", 0) \
    M(UInt64, max_bytes_before_external_sort, 0, "", 0) \
    M(UInt64, max_bytes_before_remerge_sort, 1000000000, "In case of ORDER BY with LIMIT, when memory usage is higher than specified threshold, perform additional steps of merging blocks before final merge to keep just top LIMIT rows.", 0) \
    M(Float, remerge_sort_lowered_memory_bytes_ratio, 2., "If memory usage after remerge does not reduced by this ratio, remerge will be disabled.", 0) \
    \
    M(UInt64, max_result_rows, 0, "Limit on result size in rows. Also checked for intermediate data sent from remote servers.", 0) \
    M(UInt64, max_result_bytes, 0, "Limit on result size in bytes (uncompressed). Also checked for intermediate data sent from remote servers.", 0) \
    M(OverflowMode, result_overflow_mode, OverflowMode::THROW, "What to do when the limit is exceeded.", 0) \
    \
    /* TODO: Check also when merging and finalizing aggregate functions. */ \
    M(Seconds, max_execution_time, 0, "", 0) \
    M(OverflowMode, timeout_overflow_mode, OverflowMode::THROW, "What to do when the limit is exceeded.", 0) \
    \
    M(UInt64, min_execution_speed, 0, "Minimum number of execution rows per second.", 0) \
    M(UInt64, max_execution_speed, 0, "Maximum number of execution rows per second.", 0) \
    M(UInt64, min_execution_speed_bytes, 0, "Minimum number of execution bytes per second.", 0) \
    M(UInt64, max_execution_speed_bytes, 0, "Maximum number of execution bytes per second.", 0) \
    M(Seconds, timeout_before_checking_execution_speed, 10, "Check that the speed is not too low after the specified time has elapsed.", 0) \
    \
    M(UInt64, max_columns_to_read, 0, "", 0) \
    M(UInt64, max_temporary_columns, 0, "", 0) \
    M(UInt64, max_temporary_non_const_columns, 0, "", 0) \
    \
    M(UInt64, max_subquery_depth, 100, "", 0) \
    M(UInt64, max_pipeline_depth, 1000, "", 0) \
    M(UInt64, max_ast_depth, 1000, "Maximum depth of query syntax tree. Checked after parsing.", 0) \
    M(UInt64, max_ast_elements, 50000, "Maximum size of query syntax tree in number of nodes. Checked after parsing.", 0) \
    M(UInt64, max_expanded_ast_elements, 500000, "Maximum size of query syntax tree in number of nodes after expansion of aliases and the asterisk.", 0) \
    \
    M(UInt64, readonly, 0, "0 - everything is allowed. 1 - only read requests. 2 - only read requests, as well as changing settings, except for the 'readonly' setting.", 0) \
    \
    M(UInt64, max_rows_in_set, 0, "Maximum size of the set (in number of elements) resulting from the execution of the IN section.", 0) \
    M(UInt64, max_bytes_in_set, 0, "Maximum size of the set (in bytes in memory) resulting from the execution of the IN section.", 0) \
    M(OverflowMode, set_overflow_mode, OverflowMode::THROW, "What to do when the limit is exceeded.", 0) \
    \
    M(UInt64, max_rows_in_join, 0, "Maximum size of the hash table for JOIN (in number of rows).", 0) \
    M(UInt64, max_bytes_in_join, 0, "Maximum size of the hash table for JOIN (in number of bytes in memory).", 0) \
    M(OverflowMode, join_overflow_mode, OverflowMode::THROW, "What to do when the limit is exceeded.", 0) \
    M(Bool, join_any_take_last_row, false, "When disabled (default) ANY JOIN will take the first found row for a key. When enabled, it will take the last row seen if there are multiple rows for the same key.", IMPORTANT) \
    M(JoinAlgorithm, join_algorithm, JoinAlgorithm::HASH, "Specify join algorithm: 'auto', 'hash', 'partial_merge', 'prefer_partial_merge'. 'auto' tries to change HashJoin to MergeJoin on the fly to avoid out of memory.", 0) \
    M(Bool, partial_merge_join_optimizations, true, "Enable optimizations in partial merge join", 0) \
    M(UInt64, default_max_bytes_in_join, 1000000000, "Maximum size of right-side table if limit is required but max_bytes_in_join is not set.", 0) \
    M(UInt64, partial_merge_join_left_table_buffer_bytes, 32000000, "If not 0 group left table blocks in bigger ones for left-side table in partial merge join. It uses up to 2x of specified memory per joining thread. In current version work only with 'partial_merge_join_optimizations = 1'.", 0) \
    M(UInt64, partial_merge_join_rows_in_right_blocks, 65536, "Split right-hand joining data in blocks of specified size. It's a portion of data indexed by min-max values and possibly unloaded on disk.", 0) \
    M(UInt64, join_on_disk_max_files_to_merge, 64, "For MergeJoin on disk set how much files it's allowed to sort simultaneously. Then this value bigger then more memory used and then less disk I/O needed. Minimum is 2.", 0) \
    M(String, temporary_files_codec, "LZ4", "Set compression codec for temporary files (sort and join on disk). I.e. LZ4, NONE.", 0) \
    \
    M(UInt64, max_rows_to_transfer, 0, "Maximum size (in rows) of the transmitted external table obtained when the GLOBAL IN/JOIN section is executed.", 0) \
    M(UInt64, max_bytes_to_transfer, 0, "Maximum size (in uncompressed bytes) of the transmitted external table obtained when the GLOBAL IN/JOIN section is executed.", 0) \
    M(OverflowMode, transfer_overflow_mode, OverflowMode::THROW, "What to do when the limit is exceeded.", 0) \
    \
    M(UInt64, max_rows_in_distinct, 0, "Maximum number of elements during execution of DISTINCT.", 0) \
    M(UInt64, max_bytes_in_distinct, 0, "Maximum total size of state (in uncompressed bytes) in memory for the execution of DISTINCT.", 0) \
    M(OverflowMode, distinct_overflow_mode, OverflowMode::THROW, "What to do when the limit is exceeded.", 0) \
    \
    M(UInt64, max_memory_usage, 0, "Maximum memory usage for processing of single query. Zero means unlimited.", 0) \
    M(UInt64, max_memory_usage_for_user, 0, "Maximum memory usage for processing all concurrently running queries for the user. Zero means unlimited.", 0) \
    M(UInt64, max_untracked_memory, (4 * 1024 * 1024), "Small allocations and deallocations are grouped in thread local variable and tracked or profiled only when amount (in absolute value) becomes larger than specified value. If the value is higher than 'memory_profiler_step' it will be effectively lowered to 'memory_profiler_step'.", 0) \
    M(UInt64, memory_profiler_step, 0, "Whenever query memory usage becomes larger than every next step in number of bytes the memory profiler will collect the allocating stack trace. Zero means disabled memory profiler. Values lower than a few megabytes will slow down query processing.", 0) \
    M(Float, memory_profiler_sample_probability, 0., "Collect random allocations and deallocations and write them into system.trace_log with 'MemorySample' trace_type. The probability is for every alloc/free regardless to the size of the allocation. Note that sampling happens only when the amount of untracked memory exceeds 'max_untracked_memory'. You may want to set 'max_untracked_memory' to 0 for extra fine grained sampling.", 0) \
    \
    M(UInt64, max_network_bandwidth, 0, "The maximum speed of data exchange over the network in bytes per second for a query. Zero means unlimited.", 0) \
    M(UInt64, max_network_bytes, 0, "The maximum number of bytes (compressed) to receive or transmit over the network for execution of the query.", 0) \
    M(UInt64, max_network_bandwidth_for_user, 0, "The maximum speed of data exchange over the network in bytes per second for all concurrently running user queries. Zero means unlimited.", 0)\
    M(UInt64, max_network_bandwidth_for_all_users, 0, "The maximum speed of data exchange over the network in bytes per second for all concurrently running queries. Zero means unlimited.", 0) \
    \
    M(Bool, log_profile_events, true, "Log query performance statistics into the query_log and query_thread_log.", 0) \
    M(Bool, log_query_settings, true, "Log query settings into the query_log.", 0) \
    M(Bool, log_query_threads, true, "Log query threads into system.query_thread_log table. This setting have effect only when 'log_queries' is true.", 0) \
    M(LogsLevel, send_logs_level, LogsLevel::fatal, "Send server text logs with specified minimum level to client. Valid values: 'trace', 'debug', 'information', 'warning', 'error', 'fatal', 'none'", 0) \
    M(Bool, enable_optimize_predicate_expression, 1, "If it is set to true, optimize predicates to subqueries.", 0) \
    M(Bool, enable_optimize_predicate_expression_to_final_subquery, 1, "Allow push predicate to final subquery.", 0) \
    M(Bool, allow_push_predicate_when_subquery_contains_with, 1, "Allows push predicate when subquery contains WITH clause", 0) \
    \
    M(UInt64, low_cardinality_max_dictionary_size, 8192, "Maximum size (in rows) of shared global dictionary for LowCardinality type.", 0) \
    M(Bool, low_cardinality_use_single_dictionary_for_part, false, "LowCardinality type serialization setting. If is true, than will use additional keys when global dictionary overflows. Otherwise, will create several shared dictionaries.", 0) \
    M(Bool, decimal_check_overflow, true, "Check overflow of decimal arithmetic/comparison operations", 0) \
    \
    M(Bool, prefer_localhost_replica, 1, "1 - always send query to local replica, if it exists. 0 - choose replica to send query between local and remote ones according to load_balancing", 0) \
    M(UInt64, max_fetch_partition_retries_count, 5, "Amount of retries while fetching partition from another host.", 0) \
    M(UInt64, http_max_multipart_form_data_size, 1024 * 1024 * 1024, "Limit on size of multipart/form-data content. This setting cannot be parsed from URL parameters and should be set in user profile. Note that content is parsed and external tables are created in memory before start of query execution. And this is the only limit that has effect on that stage (limits on max memory usage and max execution time have no effect while reading HTTP form data).", 0) \
    M(Bool, calculate_text_stack_trace, 1, "Calculate text stack trace in case of exceptions during query execution. This is the default. It requires symbol lookups that may slow down fuzzing tests when huge amount of wrong queries are executed. In normal cases you should not disable this option.", 0) \
    M(Bool, allow_ddl, true, "If it is set to true, then a user is allowed to executed DDL queries.", 0) \
    M(Bool, parallel_view_processing, false, "Enables pushing to attached views concurrently instead of sequentially.", 0) \
    M(Bool, enable_unaligned_array_join, false, "Allow ARRAY JOIN with multiple arrays that have different sizes. When this settings is enabled, arrays will be resized to the longest one.", 0) \
    M(Bool, optimize_read_in_order, true, "Enable ORDER BY optimization for reading data in corresponding order in MergeTree tables.", 0) \
    M(Bool, optimize_aggregation_in_order, false, "Enable GROUP BY optimization for aggregating data in corresponding order in MergeTree tables.", 0) \
    M(UInt64, read_in_order_two_level_merge_threshold, 100, "Minimal number of parts to read to run preliminary merge step during multithread reading in order of primary key.", 0) \
    M(Bool, low_cardinality_allow_in_native_format, true, "Use LowCardinality type in Native format. Otherwise, convert LowCardinality columns to ordinary for select query, and convert ordinary columns to required LowCardinality for insert query.", 0) \
    M(Bool, cancel_http_readonly_queries_on_client_close, false, "Cancel HTTP readonly queries when a client closes the connection without waiting for response.", 0) \
    M(Bool, external_table_functions_use_nulls, true, "If it is set to true, external table functions will implicitly use Nullable type if needed. Otherwise NULLs will be substituted with default values. Currently supported only by 'mysql' and 'odbc' table functions.", 0) \
    \
    M(Bool, allow_hyperscan, true, "Allow functions that use Hyperscan library. Disable to avoid potentially long compilation times and excessive resource usage.", 0) \
    M(Bool, allow_simdjson, true, "Allow using simdjson library in 'JSON*' functions if AVX2 instructions are available. If disabled rapidjson will be used.", 0) \
    M(Bool, allow_introspection_functions, false, "Allow functions for introspection of ELF and DWARF for query profiling. These functions are slow and may impose security considerations.", 0) \
    \
    M(UInt64, max_partitions_per_insert_block, 100, "Limit maximum number of partitions in single INSERTed block. Zero means unlimited. Throw exception if the block contains too many partitions. This setting is a safety threshold, because using large number of partitions is a common misconception.", 0) \
    M(Bool, check_query_single_value_result, true, "Return check query result as single 1/0 value", 0) \
    M(Bool, allow_drop_detached, false, "Allow ALTER TABLE ... DROP DETACHED PART[ITION] ... queries", 0) \
    \
    M(Seconds, distributed_replica_error_half_life, DBMS_CONNECTION_POOL_WITH_FAILOVER_DEFAULT_DECREASE_ERROR_PERIOD, "Time period reduces replica error counter by 2 times.", 0) \
    M(UInt64, distributed_replica_error_cap, DBMS_CONNECTION_POOL_WITH_FAILOVER_MAX_ERROR_COUNT, "Max number of errors per replica, prevents piling up an incredible amount of errors if replica was offline for some time and allows it to be reconsidered in a shorter amount of time.", 0) \
    M(UInt64, distributed_replica_max_ignored_errors, 0, "Number of errors that will be ignored while choosing replicas", 0) \
    \
    M(Bool, allow_experimental_live_view, false, "Enable LIVE VIEW. Not mature enough.", 0) \
    M(Seconds, live_view_heartbeat_interval, DEFAULT_LIVE_VIEW_HEARTBEAT_INTERVAL_SEC, "The heartbeat interval in seconds to indicate live query is alive.", 0) \
    M(UInt64, max_live_view_insert_blocks_before_refresh, 64, "Limit maximum number of inserted blocks after which mergeable blocks are dropped and query is re-executed.", 0) \
    M(UInt64, min_free_disk_space_for_temporary_data, 0, "The minimum disk space to keep while writing temporary data used in external sorting and aggregation.", 0) \
    \
    M(DefaultDatabaseEngine, default_database_engine, DefaultDatabaseEngine::Atomic, "Default database engine.", 0) \
    M(Bool, show_table_uuid_in_table_create_query_if_not_nil, false, "For tables in databases with Engine=Atomic show UUID of the table in its CREATE query.", 0) \
    M(Bool, database_atomic_wait_for_drop_and_detach_synchronously, false, "When executing DROP or DETACH TABLE in Atomic database, wait for table data to be finally dropped or detached.", 0) \
    M(Bool, enable_scalar_subquery_optimization, true, "If it is set to true, prevent scalar subqueries from (de)serializing large scalar values and possibly avoid running the same subquery more than once.", 0) \
    M(Bool, optimize_trivial_count_query, true, "Process trivial 'SELECT count() FROM table' query from metadata.", 0) \
    M(UInt64, mutations_sync, 0, "Wait for synchronous execution of ALTER TABLE UPDATE/DELETE queries (mutations). 0 - execute asynchronously. 1 - wait current server. 2 - wait all replicas if they exist.", 0) \
    M(Bool, optimize_move_functions_out_of_any, true, "Move functions out of aggregate functions 'any', 'anyLast'.", 0) \
    M(Bool, optimize_injective_functions_inside_uniq, true, "Delete injective functions of one argument inside uniq*() functions.", 0) \
    M(Bool, optimize_arithmetic_operations_in_aggregate_functions, true, "Move arithmetic operations out of aggregation functions", 0) \
    M(Bool, optimize_duplicate_order_by_and_distinct, true, "Remove duplicate ORDER BY and DISTINCT if it's possible", 0) \
    M(Bool, optimize_redundant_functions_in_order_by, true, "Remove functions from ORDER BY if its argument is also in ORDER BY", 0) \
    M(Bool, optimize_if_chain_to_multiif, false, "Replace if(cond1, then1, if(cond2, ...)) chains to multiIf. Currently it's not beneficial for numeric types.", 0) \
    M(Bool, optimize_if_transform_strings_to_enum, false, "Replaces string-type arguments in If and Transform to enum. Disabled by default cause it could make inconsistent change in distributed query that would lead to its fail.", 0) \
    M(Bool, optimize_monotonous_functions_in_order_by, true, "Replace monotonous function with its argument in ORDER BY", 0) \
    M(Bool, allow_experimental_alter_materialized_view_structure, false, "Allow atomic alter on Materialized views. Work in progress.", 0) \
    M(Bool, enable_early_constant_folding, true, "Enable query optimization where we analyze function and subqueries results and rewrite query if there're constants there", 0) \
    M(Bool, deduplicate_blocks_in_dependent_materialized_views, false, "Should deduplicate blocks for materialized views if the block is not a duplicate for the table. Use true to always deduplicate in dependent tables.", 0) \
    M(Bool, use_compact_format_in_distributed_parts_names, true, "Changes format of directories names for distributed table insert parts.", 0) \
    M(Bool, validate_polygons, true, "Throw exception if polygon is invalid in function pointInPolygon (e.g. self-tangent, self-intersecting). If the setting is false, the function will accept invalid polygons but may silently return wrong result.", 0) \
    M(UInt64, max_parser_depth, DBMS_DEFAULT_MAX_PARSER_DEPTH, "Maximum parser depth (recursion depth of recursive descend parser).", 0) \
    M(Seconds, temporary_live_view_timeout, DEFAULT_TEMPORARY_LIVE_VIEW_TIMEOUT_SEC, "Timeout after which temporary live view is deleted.", 0) \
    M(Bool, transform_null_in, false, "If enabled, NULL values will be matched with 'IN' operator as if they are considered equal.", 0) \
    M(Bool, allow_nondeterministic_mutations, false, "Allow non-deterministic functions in ALTER UPDATE/ALTER DELETE statements", 0) \
    M(Seconds, lock_acquire_timeout, DBMS_DEFAULT_LOCK_ACQUIRE_TIMEOUT_SEC, "How long locking request should wait before failing", 0) \
    M(Bool, materialize_ttl_after_modify, true, "Apply TTL for old data, after ALTER MODIFY TTL query", 0) \
    M(String, function_implementation, "", "Choose function implementation for specific target or variant (experimental). If empty enable all of them.", 0) \
    M(Bool, allow_experimental_geo_types, false, "Allow geo data types such as Point, Ring, Polygon, MultiPolygon", 0) \
    M(Bool, allow_experimental_bigint_types, false, "Allow Int128, Int256, UInt256 and Decimal256 types", 0) \
    M(Bool, data_type_default_nullable, false, "Data types without NULL or NOT NULL will make Nullable", 0) \
    M(Bool, cast_keep_nullable, false, "CAST operator keep Nullable for result data type", 0) \
    M(Bool, alter_partition_verbose_result, false, "Output information about affected parts. Currently works only for FREEZE and ATTACH commands.", 0) \
    M(Bool, allow_experimental_database_materialize_mysql, false, "Allow to create database with Engine=MaterializeMySQL(...).", 0) \
    M(Bool, system_events_show_zero_values, false, "Include all metrics, even with zero values", 0) \
    M(MySQLDataTypesSupport, mysql_datatypes_support_level, 0, "Which MySQL types should be converted to corresponding ClickHouse types (rather than being represented as String). Can be empty or any combination of 'decimal' or 'datetime64'. When empty MySQL's DECIMAL and DATETIME/TIMESTAMP with non-zero precision are seen as String on ClickHouse's side.", 0) \
    M(Bool, optimize_trivial_insert_select, true, "Optimize trivial 'INSERT INTO table SELECT ... FROM TABLES' query", 0) \
    M(Bool, allow_non_metadata_alters, true, "Allow to execute alters which affects not only tables metadata, but also data on disk", 0) \
    M(Bool, enable_global_with_statement, false, "Propagate WITH statements to UNION queries and all subqueries", 0) \
    M(Bool, aggregate_functions_null_for_empty, false, "Rewrite all aggregate functions in a query, adding -OrNull suffix to them", 0) \
<<<<<<< HEAD
    M(Bool, asterisk_include_materialized_columns, false, "Include MATERIALIZED columns for wildcard query", 0) \
    M(Bool, asterisk_include_alias_columns, false, "Include ALIAS columns for wildcard query", 0) \
=======
    M(Bool, optimize_skip_merged_partitions, false, "Skip partitions with one part with level > 0 in optimize final", 0) \
    M(Bool, optimize_on_insert, true, "Do the same transformation for inserted block of data as if merge was done on this block.", 0) \
    M(Bool, allow_experimental_map_type, false, "Allow data type Map", 0) \
    M(Bool, allow_experimental_window_functions, false, "Allow experimental window functions", 0) \
    \
    M(Bool, use_antlr_parser, false, "Parse incoming queries using ANTLR-generated parser", 0) \
    \
    M(Bool, async_socket_for_remote, true, "Asynchronously read from socket executing remote query", 0) \
>>>>>>> c2f0451e
    \
    /** Obsolete settings that do nothing but left for compatibility reasons. Remove each one after half a year of obsolescence. */ \
    \
    M(UInt64, max_memory_usage_for_all_queries, 0, "Obsolete. Will be removed after 2020-10-20", 0) \
    M(UInt64, multiple_joins_rewriter_version, 0, "Obsolete setting, does nothing. Will be removed after 2021-03-31", 0) \
    M(Bool, enable_debug_queries, false, "Enabled debug queries, but now is obsolete", 0) \
    M(Bool, allow_experimental_database_atomic, true, "Obsolete setting, does nothing. Will be removed after 2021-02-12", 0) \
    M(UnionMode, union_default_mode, UnionMode::Unspecified, "Set default Union Mode in SelectWithUnion query. Possible values: empty string, 'ALL', 'DISTINCT'. If empty, query without Union Mode will throw exception.", 0) \
    M(Bool, optimize_aggregators_of_group_by_keys, true, "Eliminates min/max/any/anyLast aggregators of GROUP BY keys in SELECT section", 0) \
    M(Bool, optimize_group_by_function_keys, true, "Eliminates functions of other keys in GROUP BY section", 0) \

// End of COMMON_SETTINGS
// Please add settings related to formats into the FORMAT_FACTORY_SETTINGS below.

#define FORMAT_FACTORY_SETTINGS(M) \
    M(Char, format_csv_delimiter, ',', "The character to be considered as a delimiter in CSV data. If setting with a string, a string has to have a length of 1.", 0) \
    M(Bool, format_csv_allow_single_quotes, 1, "If it is set to true, allow strings in single quotes.", 0) \
    M(Bool, format_csv_allow_double_quotes, 1, "If it is set to true, allow strings in double quotes.", 0) \
    M(Bool, output_format_csv_crlf_end_of_line, false, "If it is set true, end of line in CSV format will be \\r\\n instead of \\n.", 0) \
    M(Bool, input_format_csv_unquoted_null_literal_as_null, false, "Consider unquoted NULL literal as \\N", 0) \
    M(Bool, input_format_csv_enum_as_number, false, "Treat inserted enum values in CSV formats as enum indices \\N", 0) \
    M(Bool, input_format_csv_arrays_as_nested_csv, false, R"(When reading Array from CSV, expect that its elements were serialized in nested CSV and then put into string. Example: "[""Hello"", ""world"", ""42"""" TV""]". Braces around array can be omitted.)", 0) \
    M(Bool, input_format_skip_unknown_fields, false, "Skip columns with unknown names from input data (it works for JSONEachRow, CSVWithNames, TSVWithNames and TSKV formats).", 0) \
    M(Bool, input_format_with_names_use_header, true, "For TSVWithNames and CSVWithNames input formats this controls whether format parser is to assume that column data appear in the input exactly as they are specified in the header.", 0) \
    M(Bool, input_format_import_nested_json, false, "Map nested JSON data to nested tables (it works for JSONEachRow format).", 0) \
    M(Bool, input_format_defaults_for_omitted_fields, true, "For input data calculate default expressions for omitted fields (it works for JSONEachRow, CSV and TSV formats).", IMPORTANT) \
    M(Bool, input_format_tsv_empty_as_default, false, "Treat empty fields in TSV input as default values.", 0) \
    M(Bool, input_format_tsv_enum_as_number, false, "Treat inserted enum values in TSV formats as enum indices \\N", 0) \
    M(Bool, input_format_null_as_default, true, "For text input formats initialize null fields with default values if data type of this field is not nullable", 0) \
    \
    M(DateTimeInputFormat, date_time_input_format, FormatSettings::DateTimeInputFormat::Basic, "Method to read DateTime from text input formats. Possible values: 'basic' and 'best_effort'.", 0) \
    M(DateTimeOutputFormat, date_time_output_format, FormatSettings::DateTimeOutputFormat::Simple, "Method to write DateTime to text output. Possible values: 'simple', 'iso', 'unix_timestamp'.", 0) \
    \
    M(Bool, input_format_values_interpret_expressions, true, "For Values format: if the field could not be parsed by streaming parser, run SQL parser and try to interpret it as SQL expression.", 0) \
    M(Bool, input_format_values_deduce_templates_of_expressions, true, "For Values format: if the field could not be parsed by streaming parser, run SQL parser, deduce template of the SQL expression, try to parse all rows using template and then interpret expression for all rows.", 0) \
    M(Bool, input_format_values_accurate_types_of_literals, true, "For Values format: when parsing and interpreting expressions using template, check actual type of literal to avoid possible overflow and precision issues.", 0) \
    M(Bool, input_format_avro_allow_missing_fields, false, "For Avro/AvroConfluent format: when field is not found in schema use default value instead of error", 0) \
    M(URI, format_avro_schema_registry_url, "", "For AvroConfluent format: Confluent Schema Registry URL.", 0) \
    \
    M(Bool, output_format_json_quote_64bit_integers, true, "Controls quoting of 64-bit integers in JSON output format.", 0) \
    \
    M(Bool, output_format_json_quote_denormals, false, "Enables '+nan', '-nan', '+inf', '-inf' outputs in JSON output format.", 0) \
    \
    M(Bool, output_format_json_escape_forward_slashes, true, "Controls escaping forward slashes for string outputs in JSON output format. This is intended for compatibility with JavaScript. Don't confuse with backslashes that are always escaped.", 0) \
    M(Bool, output_format_json_named_tuples_as_objects, false, "Serialize named tuple columns as JSON objects.", 0) \
    M(Bool, output_format_json_array_of_rows, false, "Output a JSON array of all rows in JSONEachRow(Compact) format.", 0) \
    \
    M(UInt64, output_format_pretty_max_rows, 10000, "Rows limit for Pretty formats.", 0) \
    M(UInt64, output_format_pretty_max_column_pad_width, 250, "Maximum width to pad all values in a column in Pretty formats.", 0) \
    M(UInt64, output_format_pretty_max_value_width, 10000, "Maximum width of value to display in Pretty formats. If greater - it will be cut.", 0) \
    M(Bool, output_format_pretty_color, true, "Use ANSI escape sequences to paint colors in Pretty formats", 0) \
    M(String, output_format_pretty_grid_charset, "UTF-8", "Charset for printing grid borders. Available charsets: ASCII, UTF-8 (default one).", 0) \
    M(UInt64, output_format_parquet_row_group_size, 1000000, "Row group size in rows.", 0) \
    M(String, output_format_avro_codec, "", "Compression codec used for output. Possible values: 'null', 'deflate', 'snappy'.", 0) \
    M(UInt64, output_format_avro_sync_interval, 16 * 1024, "Sync interval in bytes.", 0) \
    M(Bool, output_format_tsv_crlf_end_of_line, false, "If it is set true, end of line in TSV format will be \\r\\n instead of \\n.", 0) \
    M(String, output_format_tsv_null_representation, "\\N", "Custom NULL representation in TSV format", 0) \
    \
    M(UInt64, input_format_allow_errors_num, 0, "Maximum absolute amount of errors while reading text formats (like CSV, TSV). In case of error, if at least absolute or relative amount of errors is lower than corresponding value, will skip until next line and continue.", 0) \
    M(Float, input_format_allow_errors_ratio, 0, "Maximum relative amount of errors while reading text formats (like CSV, TSV). In case of error, if at least absolute or relative amount of errors is lower than corresponding value, will skip until next line and continue.", 0) \
    \
    M(String, format_schema, "", "Schema identifier (used by schema-based formats)", 0) \
    M(String, format_template_resultset, "", "Path to file which contains format string for result set (for Template format)", 0) \
    M(String, format_template_row, "", "Path to file which contains format string for rows (for Template format)", 0) \
    M(String, format_template_rows_between_delimiter, "\n", "Delimiter between rows (for Template format)", 0) \
    \
    M(String, format_custom_escaping_rule, "Escaped", "Field escaping rule (for CustomSeparated format)", 0) \
    M(String, format_custom_field_delimiter, "\t", "Delimiter between fields (for CustomSeparated format)", 0) \
    M(String, format_custom_row_before_delimiter, "", "Delimiter before field of the first column (for CustomSeparated format)", 0) \
    M(String, format_custom_row_after_delimiter, "\n", "Delimiter after field of the last column (for CustomSeparated format)", 0) \
    M(String, format_custom_row_between_delimiter, "", "Delimiter between rows (for CustomSeparated format)", 0) \
    M(String, format_custom_result_before_delimiter, "", "Prefix before result set (for CustomSeparated format)", 0) \
    M(String, format_custom_result_after_delimiter, "", "Suffix after result set (for CustomSeparated format)", 0) \
    \
    M(String, format_regexp, "", "Regular expression (for Regexp format)", 0) \
    M(String, format_regexp_escaping_rule, "Raw", "Field escaping rule (for Regexp format)", 0) \
    M(Bool, format_regexp_skip_unmatched, false, "Skip lines unmatched by regular expression (for Regexp format", 0) \
    \
    M(Bool, output_format_enable_streaming, false, "Enable streaming in output formats that support it.", 0) \
    M(Bool, output_format_write_statistics, true, "Write statistics about read rows, bytes, time elapsed in suitable output formats.", 0) \
    M(Bool, output_format_pretty_row_numbers, false, "Add row numbers before each row for pretty output format", 0) \
    M(Bool, insert_distributed_one_random_shard, false, "If setting is enabled, inserting into distributed table will choose a random shard to write when there is no sharding key", 0) \


// End of FORMAT_FACTORY_SETTINGS
// Please add settings non-related to formats into the COMMON_SETTINGS above.

#define LIST_OF_SETTINGS(M)    \
    COMMON_SETTINGS(M)         \
    FORMAT_FACTORY_SETTINGS(M)

DECLARE_SETTINGS_TRAITS_ALLOW_CUSTOM_SETTINGS(SettingsTraits, LIST_OF_SETTINGS)


/** Settings of query execution.
  * These settings go to users.xml.
  */
struct Settings : public BaseSettings<SettingsTraits>
{
    /// For initialization from empty initializer-list to be "value initialization", not "aggregate initialization" in C++14.
    /// http://en.cppreference.com/w/cpp/language/aggregate_initialization
    Settings() {}

    /** Set multiple settings from "profile" (in server configuration file (users.xml), profiles contain groups of multiple settings).
     * The profile can also be set using the `set` functions, like the profile setting.
     */
    void setProfile(const String & profile_name, const Poco::Util::AbstractConfiguration & config);

    /// Load settings from configuration file, at "path" prefix in configuration.
    void loadSettingsFromConfig(const String & path, const Poco::Util::AbstractConfiguration & config);

    /// Dumps profile events to two columns of type Array(String)
    void dumpToArrayColumns(IColumn * column_names, IColumn * column_values, bool changed_only = true);

    /// Adds program options to set the settings from a command line.
    /// (Don't forget to call notify() on the `variables_map` after parsing it!)
    void addProgramOptions(boost::program_options::options_description & options);

    /// Check that there is no user-level settings at the top level in config.
    /// This is a common source of mistake (user don't know where to write user-level setting).
    static void checkNoSettingNamesAtTopLevel(const Poco::Util::AbstractConfiguration & config, const String & config_path);
};

/*
 * User-specified file format settings for File and URL engines.
 */
DECLARE_SETTINGS_TRAITS(FormatFactorySettingsTraits, FORMAT_FACTORY_SETTINGS)

struct FormatFactorySettings : public BaseSettings<FormatFactorySettingsTraits>
{
};

}<|MERGE_RESOLUTION|>--- conflicted
+++ resolved
@@ -402,19 +402,14 @@
     M(Bool, allow_non_metadata_alters, true, "Allow to execute alters which affects not only tables metadata, but also data on disk", 0) \
     M(Bool, enable_global_with_statement, false, "Propagate WITH statements to UNION queries and all subqueries", 0) \
     M(Bool, aggregate_functions_null_for_empty, false, "Rewrite all aggregate functions in a query, adding -OrNull suffix to them", 0) \
-<<<<<<< HEAD
     M(Bool, asterisk_include_materialized_columns, false, "Include MATERIALIZED columns for wildcard query", 0) \
     M(Bool, asterisk_include_alias_columns, false, "Include ALIAS columns for wildcard query", 0) \
-=======
     M(Bool, optimize_skip_merged_partitions, false, "Skip partitions with one part with level > 0 in optimize final", 0) \
     M(Bool, optimize_on_insert, true, "Do the same transformation for inserted block of data as if merge was done on this block.", 0) \
     M(Bool, allow_experimental_map_type, false, "Allow data type Map", 0) \
     M(Bool, allow_experimental_window_functions, false, "Allow experimental window functions", 0) \
-    \
-    M(Bool, use_antlr_parser, false, "Parse incoming queries using ANTLR-generated parser", 0) \
-    \
+    M(Bool, use_antlr_parser, false, "Parse incoming queries using ANTLR-generated experimental parser", 0) \
     M(Bool, async_socket_for_remote, true, "Asynchronously read from socket executing remote query", 0) \
->>>>>>> c2f0451e
     \
     /** Obsolete settings that do nothing but left for compatibility reasons. Remove each one after half a year of obsolescence. */ \
     \
