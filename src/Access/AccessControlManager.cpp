--- conflicted
+++ resolved
@@ -36,23 +36,6 @@
         const std::string & users_config_path,
         Poco::Logger * log)
     {
-<<<<<<< HEAD
-        std::vector<std::unique_ptr<IAccessStorage>> list;
-        list.emplace_back(std::make_unique<DiskAccessStorage>());
-        list.emplace_back(std::make_unique<UsersConfigAccessStorage>());
-
-#if 0  /// Memory access storage is disabled.
-        list.emplace_back(std::make_unique<MemoryAccessStorage>());
-#endif
-
-        list.emplace_back(std::make_unique<LDAPAccessStorage>());
-        return list;
-    }
-
-    constexpr size_t DISK_ACCESS_STORAGE_INDEX = 0;
-    constexpr size_t USERS_CONFIG_ACCESS_STORAGE_INDEX = 1;
-    constexpr size_t LDAP_ACCESS_STORAGE_INDEX = 2;
-=======
         if (config.getBool("skip_check_for_incorrect_settings", false))
             return;
 
@@ -66,7 +49,6 @@
                 users_config_path, config_path);
         }
     }
->>>>>>> ad62e422
 }
 
 
@@ -175,19 +157,7 @@
     addUsersConfigStorage(UsersConfigAccessStorage::STORAGE_TYPE, users_config_);
 }
 
-<<<<<<< HEAD
-void AccessControlManager::setUsersConfig(const Poco::Util::AbstractConfiguration & users_config)
-{
-    auto & users_config_access_storage = dynamic_cast<UsersConfigAccessStorage &>(getStorageByIndex(USERS_CONFIG_ACCESS_STORAGE_INDEX));
-    users_config_access_storage.setConfiguration(users_config);
-}
-
-
-void AccessControlManager::setLDAPConfig(const Poco::Util::AbstractConfiguration & config)
-{
-    auto & ldap_access_storage = dynamic_cast<LDAPAccessStorage &>(getStorageByIndex(LDAP_ACCESS_STORAGE_INDEX));
-    ldap_access_storage.setConfiguration(config, this);
-=======
+
 void AccessControlManager::addUsersConfigStorage(const String & storage_name_, const Poco::Util::AbstractConfiguration & users_config_)
 {
     auto check_setting_name_function = [this](const std::string_view & setting_name) { checkSettingNameIsAllowed(setting_name); };
@@ -254,6 +224,14 @@
 void AccessControlManager::addMemoryStorage(const String & storage_name_)
 {
     addStorage(std::make_shared<MemoryAccessStorage>(storage_name_));
+}
+
+
+void AccessControlManager::addLDAPStorage(const String & storage_name_, const Poco::Util::AbstractConfiguration & config_, const String & prefix_)
+{
+    auto storage = std::make_shared<LDAPAccessStorage>(storage_name_);
+    storage->setConfiguration(this, config_, prefix_);
+    addStorage(storage);
 }
 
 
@@ -279,6 +257,8 @@
             type = UsersConfigAccessStorage::STORAGE_TYPE;
         else if ((type == "local") || (type == "local_directory"))
             type = DiskAccessStorage::STORAGE_TYPE;
+        else if (type == "ldap")
+            type = LDAPAccessStorage::STORAGE_TYPE;
 
         String name = config.getString(prefix + ".name", type);
 
@@ -298,6 +278,10 @@
             String path = config.getString(prefix + ".path");
             bool readonly = config.getBool(prefix + ".readonly", false);
             addDiskStorage(name, path, readonly);
+        }
+        else if (type == LDAPAccessStorage::STORAGE_TYPE)
+        {
+            addLDAPStorage(name, config, prefix);
         }
         else
             throw Exception("Unknown storage type '" + type + "' at " + prefix + " in config", ErrorCodes::UNKNOWN_ELEMENT_IN_CONFIG);
@@ -348,17 +332,12 @@
         if (!disk_storage_dir.empty())
             addDiskStorage(disk_storage_dir);
     }
->>>>>>> ad62e422
 }
 
 
 void AccessControlManager::setExternalAuthenticatorsConfig(const Poco::Util::AbstractConfiguration & config)
 {
-<<<<<<< HEAD
     external_authenticators->setConfiguration(config, getLogger());
-=======
-    external_authenticators->setConfig(config, getLogger());
->>>>>>> ad62e422
 }
 
 
