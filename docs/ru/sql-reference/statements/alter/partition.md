--- conflicted
+++ resolved
@@ -16,16 +16,11 @@
 -   [CLEAR COLUMN IN PARTITION](#alter_clear-column-partition) — удалить все значения в столбце для заданной партиции;
 -   [CLEAR INDEX IN PARTITION](#alter_clear-index-partition) — очистить построенные вторичные индексы для заданной партиции;
 -   [FREEZE PARTITION](#alter_freeze-partition) — создать резервную копию партиции;
-<<<<<<< HEAD
+-   [UNFREEZE PARTITION](#alter_unfreeze-partition) — удалить резервную копию партиции;
 -   [FETCH PARTITION\|PART](#alter_fetch-partition) — скачать партицию/кусок с другого сервера;
--   [MOVE PARTITION\|PART](#alter_move-partition) — переместить партицию/кусок на другой диск или том.
-=======
--   [UNFREEZE PARTITION](#alter_unfreeze-partition) — удалить резервную копию партиции;
--   [FETCH PARTITION](#alter_fetch-partition) — скачать партицию с другого сервера;
 -   [MOVE PARTITION\|PART](#alter_move-partition) — переместить партицию/кускок на другой диск или том.
 -   [UPDATE IN PARTITION](#update-in-partition) — обновить данные внутри партиции по условию.
 -   [DELETE IN PARTITION](#delete-in-partition) — удалить данные внутри партиции по условию.
->>>>>>> c72a1be0
 
 ## DETACH PARTITION\|PART {#alter_detach-partition}
 
