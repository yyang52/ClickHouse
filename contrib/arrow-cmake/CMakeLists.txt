set (CMAKE_CXX_STANDARD 17)

<<<<<<< HEAD
=======
set(ARROW_VERSION "6.0.1")
string(REGEX MATCH "^[0-9]+\\.[0-9]+\\.[0-9]+" ARROW_BASE_VERSION "${ARROW_VERSION}")

set(ARROW_VERSION_MAJOR "6")
set(ARROW_VERSION_MINOR "0")
set(ARROW_VERSION_PATCH "1")

if(ARROW_VERSION_MAJOR STREQUAL "0")
    # Arrow 0.x.y => SO version is "x", full SO version is "x.y.0"
    set(ARROW_SO_VERSION "${ARROW_VERSION_MINOR}")
    set(ARROW_FULL_SO_VERSION "${ARROW_SO_VERSION}.${ARROW_VERSION_PATCH}.0")
else()
    # Arrow 1.x.y => SO version is "10x", full SO version is "10x.y.0"
    math(EXPR ARROW_SO_VERSION "${ARROW_VERSION_MAJOR} * 100 + ${ARROW_VERSION_MINOR}")
    set(ARROW_FULL_SO_VERSION "${ARROW_SO_VERSION}.${ARROW_VERSION_PATCH}.0")
endif()

# === thrift

set(LIBRARY_DIR "${ClickHouse_SOURCE_DIR}/contrib/thrift/lib/cpp")
# contrib/thrift/lib/cpp/CMakeLists.txt
set(thriftcpp_SOURCES
        "${LIBRARY_DIR}/src/thrift/TApplicationException.cpp"
        "${LIBRARY_DIR}/src/thrift/TOutput.cpp"
        "${LIBRARY_DIR}/src/thrift/async/TAsyncChannel.cpp"
        "${LIBRARY_DIR}/src/thrift/async/TAsyncProtocolProcessor.cpp"
        "${LIBRARY_DIR}/src/thrift/async/TConcurrentClientSyncInfo.h"
        "${LIBRARY_DIR}/src/thrift/async/TConcurrentClientSyncInfo.cpp"
        "${LIBRARY_DIR}/src/thrift/concurrency/ThreadManager.cpp"
        "${LIBRARY_DIR}/src/thrift/concurrency/TimerManager.cpp"
        "${LIBRARY_DIR}/src/thrift/concurrency/Util.cpp"
        "${LIBRARY_DIR}/src/thrift/processor/PeekProcessor.cpp"
        "${LIBRARY_DIR}/src/thrift/protocol/TBase64Utils.cpp"
        "${LIBRARY_DIR}/src/thrift/protocol/TDebugProtocol.cpp"
        "${LIBRARY_DIR}/src/thrift/protocol/TJSONProtocol.cpp"
        "${LIBRARY_DIR}/src/thrift/protocol/TMultiplexedProtocol.cpp"
        "${LIBRARY_DIR}/src/thrift/protocol/TProtocol.cpp"
        "${LIBRARY_DIR}/src/thrift/transport/TTransportException.cpp"
        "${LIBRARY_DIR}/src/thrift/transport/TFDTransport.cpp"
        "${LIBRARY_DIR}/src/thrift/transport/TSimpleFileTransport.cpp"
        "${LIBRARY_DIR}/src/thrift/transport/THttpTransport.cpp"
        "${LIBRARY_DIR}/src/thrift/transport/THttpClient.cpp"
        "${LIBRARY_DIR}/src/thrift/transport/THttpServer.cpp"
        "${LIBRARY_DIR}/src/thrift/transport/TSocket.cpp"
        "${LIBRARY_DIR}/src/thrift/transport/TSocketPool.cpp"
        "${LIBRARY_DIR}/src/thrift/transport/TServerSocket.cpp"
        "${LIBRARY_DIR}/src/thrift/transport/TTransportUtils.cpp"
        "${LIBRARY_DIR}/src/thrift/transport/TBufferTransports.cpp"
        "${LIBRARY_DIR}/src/thrift/server/TConnectedClient.cpp"
        "${LIBRARY_DIR}/src/thrift/server/TServerFramework.cpp"
        "${LIBRARY_DIR}/src/thrift/server/TSimpleServer.cpp"
        "${LIBRARY_DIR}/src/thrift/server/TThreadPoolServer.cpp"
        "${LIBRARY_DIR}/src/thrift/server/TThreadedServer.cpp"
        )
set(thriftcpp_threads_SOURCES
        "${LIBRARY_DIR}/src/thrift/concurrency/ThreadFactory.cpp"
        "${LIBRARY_DIR}/src/thrift/concurrency/Thread.cpp"
        "${LIBRARY_DIR}/src/thrift/concurrency/Monitor.cpp"
        "${LIBRARY_DIR}/src/thrift/concurrency/Mutex.cpp"
        )
add_library(${THRIFT_LIBRARY} ${thriftcpp_SOURCES} ${thriftcpp_threads_SOURCES})
set_target_properties(${THRIFT_LIBRARY} PROPERTIES CXX_STANDARD 14) # REMOVE after https://github.com/apache/thrift/pull/1641
target_include_directories(${THRIFT_LIBRARY} SYSTEM PUBLIC "${ClickHouse_SOURCE_DIR}/contrib/thrift/lib/cpp/src")
target_link_libraries (${THRIFT_LIBRARY} PRIVATE boost::headers_only)
>>>>>>> 454207a9


# === orc
set(ORC_SOURCE_DIR "${ClickHouse_SOURCE_DIR}/contrib/orc/c++")
set(ORC_INCLUDE_DIR "${ORC_SOURCE_DIR}/include")
set(ORC_SOURCE_SRC_DIR "${ORC_SOURCE_DIR}/src")
# set(ORC_SOURCE_WRAP_DIR "${ORC_SOURCE_DIR}/wrap")

set(ORC_BUILD_SRC_DIR "${CMAKE_CURRENT_BINARY_DIR}/../orc/c++/src")
set(ORC_BUILD_INCLUDE_DIR "${CMAKE_CURRENT_BINARY_DIR}/../orc/c++/include")

set(GOOGLE_PROTOBUF_DIR "${Protobuf_INCLUDE_DIR}/")
set(ORC_ADDITION_SOURCE_DIR ${CMAKE_CURRENT_BINARY_DIR})
set(ARROW_SRC_DIR "${ClickHouse_SOURCE_DIR}/contrib/arrow/cpp/src")

set(PROTOBUF_EXECUTABLE ${Protobuf_PROTOC_EXECUTABLE})
set(PROTO_DIR "${ORC_SOURCE_DIR}/../proto")


add_custom_command(OUTPUT orc_proto.pb.h orc_proto.pb.cc
        COMMAND ${PROTOBUF_EXECUTABLE}
        -I ${PROTO_DIR}
        --cpp_out="${CMAKE_CURRENT_BINARY_DIR}"
        "${PROTO_DIR}/orc_proto.proto")


# === flatbuffers
set(FLATBUFFERS_SRC_DIR "${ClickHouse_SOURCE_DIR}/contrib/flatbuffers")
set(FLATBUFFERS_BINARY_DIR "${ClickHouse_BINARY_DIR}/contrib/flatbuffers")
set(FLATBUFFERS_INCLUDE_DIR "${FLATBUFFERS_SRC_DIR}/include")

# set flatbuffers CMake options
if (MAKE_STATIC_LIBRARIES)
    set(FLATBUFFERS_BUILD_FLATLIB ON CACHE BOOL "Enable the build of the flatbuffers library")
    set(FLATBUFFERS_BUILD_SHAREDLIB OFF CACHE BOOL "Disable the build of the flatbuffers shared library")
else ()
    set(FLATBUFFERS_BUILD_SHAREDLIB ON CACHE BOOL "Enable the build of the flatbuffers shared library")
    set(FLATBUFFERS_BUILD_FLATLIB OFF CACHE BOOL "Disable the build of the flatbuffers library")
endif ()
set(FLATBUFFERS_BUILD_TESTS OFF CACHE BOOL "Skip flatbuffers tests")

add_subdirectory(${FLATBUFFERS_SRC_DIR} "${FLATBUFFERS_BINARY_DIR}")

message(STATUS "FLATBUFFERS_LIBRARY: ${FLATBUFFERS_LIBRARY}")

# ===  hdfs
set(HDFS_INCLUDE_DIR "${ClickHouse_SOURCE_DIR}/contrib/libhdfs3/include/hdfs/")

# arrow-cmake cmake file calling orc cmake subroutine which detects certain compiler features.
# Apple Clang compiler failed to compile this code without specifying c++11 standard.
# As result these compiler features detected as absent. In result it failed to compile orc itself.
# In orc makefile there is code that sets flags, but arrow-cmake ignores these flags.
if (CMAKE_CXX_COMPILER_ID STREQUAL "AppleClang")
    set(CXX11_FLAGS "-std=c++0x")
endif ()

set (ORC_CXX_HAS_INITIALIZER_LIST 1)
set (ORC_CXX_HAS_NOEXCEPT 1)
set (ORC_CXX_HAS_NULLPTR 1)
set (ORC_CXX_HAS_OVERRIDE 1)
set (ORC_CXX_HAS_UNIQUE_PTR 1)
set (ORC_CXX_HAS_CSTDINT 1)
set (ORC_CXX_HAS_THREAD_LOCAL 1)

include(orc_check.cmake)
configure_file("${ORC_INCLUDE_DIR}/orc/orc-config.hh.in" "${ORC_BUILD_INCLUDE_DIR}/orc/orc-config.hh")
configure_file("${ORC_SOURCE_SRC_DIR}/Adaptor.hh.in" "${ORC_BUILD_INCLUDE_DIR}/Adaptor.hh")


# ARROW_ORC + adapters/orc/CMakefiles
set(ORC_SRCS
        "${ARROW_SRC_DIR}/arrow/adapters/orc/adapter.cc"
        "${ARROW_SRC_DIR}/arrow/adapters/orc/adapter_util.cc"
        "${ORC_SOURCE_SRC_DIR}/Exceptions.cc"
        "${ORC_SOURCE_SRC_DIR}/OrcFile.cc"
        "${ORC_SOURCE_SRC_DIR}/Reader.cc"
        "${ORC_SOURCE_SRC_DIR}/ByteRLE.cc"
        "${ORC_SOURCE_SRC_DIR}/ColumnPrinter.cc"
        "${ORC_SOURCE_SRC_DIR}/ColumnReader.cc"
        "${ORC_SOURCE_SRC_DIR}/ColumnWriter.cc"
        "${ORC_SOURCE_SRC_DIR}/Common.cc"
        "${ORC_SOURCE_SRC_DIR}/Compression.cc"
        "${ORC_SOURCE_SRC_DIR}/Int128.cc"
        "${ORC_SOURCE_SRC_DIR}/LzoDecompressor.cc"
        "${ORC_SOURCE_SRC_DIR}/MemoryPool.cc"
        "${ORC_SOURCE_SRC_DIR}/RLE.cc"
        "${ORC_SOURCE_SRC_DIR}/RLEv1.cc"
        "${ORC_SOURCE_SRC_DIR}/RLEv2.cc"
        "${ORC_SOURCE_SRC_DIR}/Statistics.cc"
        "${ORC_SOURCE_SRC_DIR}/StripeStream.cc"
        "${ORC_SOURCE_SRC_DIR}/Timezone.cc"
        "${ORC_SOURCE_SRC_DIR}/TypeImpl.cc"
        "${ORC_SOURCE_SRC_DIR}/Vector.cc"
        "${ORC_SOURCE_SRC_DIR}/Writer.cc"
        "${ORC_SOURCE_SRC_DIR}/io/InputStream.cc"
        "${ORC_SOURCE_SRC_DIR}/io/OutputStream.cc"
        "${ORC_ADDITION_SOURCE_DIR}/orc_proto.pb.cc"
        )


# === arrow

set(LIBRARY_DIR "${ClickHouse_SOURCE_DIR}/contrib/arrow/cpp/src/arrow")

configure_file("${LIBRARY_DIR}/util/config.h.cmake" "${CMAKE_CURRENT_BINARY_DIR}/cpp/src/arrow/util/config.h")

# arrow/cpp/src/arrow/CMakeLists.txt (ARROW_SRCS + ARROW_COMPUTE + ARROW_IPC)
set(ARROW_SRCS
        "${LIBRARY_DIR}/array/array_base.cc"
        "${LIBRARY_DIR}/array/array_binary.cc"
        "${LIBRARY_DIR}/array/array_decimal.cc"
        "${LIBRARY_DIR}/array/array_dict.cc"
        "${LIBRARY_DIR}/array/array_nested.cc"
        "${LIBRARY_DIR}/array/array_primitive.cc"
        "${LIBRARY_DIR}/array/builder_adaptive.cc"
        "${LIBRARY_DIR}/array/builder_base.cc"
        "${LIBRARY_DIR}/array/builder_binary.cc"
        "${LIBRARY_DIR}/array/builder_decimal.cc"
        "${LIBRARY_DIR}/array/builder_dict.cc"
        "${LIBRARY_DIR}/array/builder_nested.cc"
        "${LIBRARY_DIR}/array/builder_primitive.cc"
        "${LIBRARY_DIR}/array/builder_union.cc"
        "${LIBRARY_DIR}/array/concatenate.cc"
        "${LIBRARY_DIR}/array/data.cc"
        "${LIBRARY_DIR}/array/diff.cc"
        "${LIBRARY_DIR}/array/util.cc"
        "${LIBRARY_DIR}/array/validate.cc"
        "${LIBRARY_DIR}/builder.cc"
        "${LIBRARY_DIR}/buffer.cc"
        "${LIBRARY_DIR}/chunked_array.cc"
        "${LIBRARY_DIR}/compare.cc"
        "${LIBRARY_DIR}/config.cc"
        "${LIBRARY_DIR}/datum.cc"
        "${LIBRARY_DIR}/device.cc"
        "${LIBRARY_DIR}/extension_type.cc"
        "${LIBRARY_DIR}/memory_pool.cc"
        "${LIBRARY_DIR}/pretty_print.cc"
        "${LIBRARY_DIR}/record_batch.cc"
        "${LIBRARY_DIR}/result.cc"
        "${LIBRARY_DIR}/scalar.cc"
        "${LIBRARY_DIR}/sparse_tensor.cc"
        "${LIBRARY_DIR}/status.cc"
        "${LIBRARY_DIR}/table.cc"
        "${LIBRARY_DIR}/table_builder.cc"
        "${LIBRARY_DIR}/tensor.cc"
        "${LIBRARY_DIR}/tensor/coo_converter.cc"
        "${LIBRARY_DIR}/tensor/csf_converter.cc"
        "${LIBRARY_DIR}/tensor/csx_converter.cc"
        "${LIBRARY_DIR}/type.cc"
        "${LIBRARY_DIR}/visitor.cc"
        "${LIBRARY_DIR}/c/bridge.cc"
        "${LIBRARY_DIR}/io/buffered.cc"
        "${LIBRARY_DIR}/io/caching.cc"
        "${LIBRARY_DIR}/io/compressed.cc"
        "${LIBRARY_DIR}/io/file.cc"
        "${LIBRARY_DIR}/io/hdfs.cc"
        "${LIBRARY_DIR}/io/hdfs_internal.cc"
        "${LIBRARY_DIR}/io/interfaces.cc"
        "${LIBRARY_DIR}/io/memory.cc"
        "${LIBRARY_DIR}/io/slow.cc"
        "${LIBRARY_DIR}/io/stdio.cc"
        "${LIBRARY_DIR}/io/transform.cc"
        "${LIBRARY_DIR}/util/async_util.cc"
        "${LIBRARY_DIR}/util/basic_decimal.cc"
        "${LIBRARY_DIR}/util/bit_block_counter.cc"
        "${LIBRARY_DIR}/util/bit_run_reader.cc"
        "${LIBRARY_DIR}/util/bit_util.cc"
        "${LIBRARY_DIR}/util/bitmap.cc"
        "${LIBRARY_DIR}/util/bitmap_builders.cc"
        "${LIBRARY_DIR}/util/bitmap_ops.cc"
        "${LIBRARY_DIR}/util/bpacking.cc"
        "${LIBRARY_DIR}/util/cancel.cc"
        "${LIBRARY_DIR}/util/compression.cc"
        "${LIBRARY_DIR}/util/counting_semaphore.cc"
        "${LIBRARY_DIR}/util/cpu_info.cc"
        "${LIBRARY_DIR}/util/decimal.cc"
        "${LIBRARY_DIR}/util/delimiting.cc"
        "${LIBRARY_DIR}/util/formatting.cc"
        "${LIBRARY_DIR}/util/future.cc"
        "${LIBRARY_DIR}/util/int_util.cc"
        "${LIBRARY_DIR}/util/io_util.cc"
        "${LIBRARY_DIR}/util/logging.cc"
        "${LIBRARY_DIR}/util/key_value_metadata.cc"
        "${LIBRARY_DIR}/util/memory.cc"
        "${LIBRARY_DIR}/util/mutex.cc"
        "${LIBRARY_DIR}/util/string.cc"
        "${LIBRARY_DIR}/util/string_builder.cc"
        "${LIBRARY_DIR}/util/task_group.cc"
        "${LIBRARY_DIR}/util/tdigest.cc"
        "${LIBRARY_DIR}/util/thread_pool.cc"
        "${LIBRARY_DIR}/util/time.cc"
        "${LIBRARY_DIR}/util/trie.cc"
        "${LIBRARY_DIR}/util/unreachable.cc"
        "${LIBRARY_DIR}/util/uri.cc"
        "${LIBRARY_DIR}/util/utf8.cc"
        "${LIBRARY_DIR}/util/value_parsing.cc"
        "${LIBRARY_DIR}/vendored/base64.cpp"
        "${LIBRARY_DIR}/vendored/datetime/tz.cpp"

        "${LIBRARY_DIR}/vendored/musl/strptime.c"
        "${LIBRARY_DIR}/vendored/uriparser/UriCommon.c"
        "${LIBRARY_DIR}/vendored/uriparser/UriCompare.c"
        "${LIBRARY_DIR}/vendored/uriparser/UriEscape.c"
        "${LIBRARY_DIR}/vendored/uriparser/UriFile.c"
        "${LIBRARY_DIR}/vendored/uriparser/UriIp4Base.c"
        "${LIBRARY_DIR}/vendored/uriparser/UriIp4.c"
        "${LIBRARY_DIR}/vendored/uriparser/UriMemory.c"
        "${LIBRARY_DIR}/vendored/uriparser/UriNormalizeBase.c"
        "${LIBRARY_DIR}/vendored/uriparser/UriNormalize.c"
        "${LIBRARY_DIR}/vendored/uriparser/UriParseBase.c"
        "${LIBRARY_DIR}/vendored/uriparser/UriParse.c"
        "${LIBRARY_DIR}/vendored/uriparser/UriQuery.c"
        "${LIBRARY_DIR}/vendored/uriparser/UriRecompose.c"
        "${LIBRARY_DIR}/vendored/uriparser/UriResolve.c"
        "${LIBRARY_DIR}/vendored/uriparser/UriShorten.c"

        "${LIBRARY_DIR}/compute/api_aggregate.cc"
        "${LIBRARY_DIR}/compute/api_scalar.cc"
        "${LIBRARY_DIR}/compute/api_vector.cc"
        "${LIBRARY_DIR}/compute/cast.cc"
        "${LIBRARY_DIR}/compute/exec.cc"
        "${LIBRARY_DIR}/compute/exec/aggregate_node.cc"
        "${LIBRARY_DIR}/compute/exec/exec_plan.cc"
        "${LIBRARY_DIR}/compute/exec/expression.cc"
        "${LIBRARY_DIR}/compute/exec/filter_node.cc"
        "${LIBRARY_DIR}/compute/exec/project_node.cc"
        "${LIBRARY_DIR}/compute/exec/source_node.cc"
        "${LIBRARY_DIR}/compute/exec/sink_node.cc"
        "${LIBRARY_DIR}/compute/exec/order_by_impl.cc"
        "${LIBRARY_DIR}/compute/function.cc"
        "${LIBRARY_DIR}/compute/function_internal.cc"
        "${LIBRARY_DIR}/compute/kernel.cc"
        "${LIBRARY_DIR}/compute/registry.cc"
        "${LIBRARY_DIR}/compute/kernels/aggregate_basic.cc"
        "${LIBRARY_DIR}/compute/kernels/aggregate_mode.cc"
        "${LIBRARY_DIR}/compute/kernels/aggregate_quantile.cc"
        "${LIBRARY_DIR}/compute/kernels/aggregate_tdigest.cc"
        "${LIBRARY_DIR}/compute/kernels/aggregate_var_std.cc"
        "${LIBRARY_DIR}/compute/kernels/codegen_internal.cc"
        "${LIBRARY_DIR}/compute/kernels/hash_aggregate.cc"
        "${LIBRARY_DIR}/compute/kernels/scalar_arithmetic.cc"
        "${LIBRARY_DIR}/compute/kernels/scalar_boolean.cc"
        "${LIBRARY_DIR}/compute/kernels/scalar_cast_boolean.cc"
        "${LIBRARY_DIR}/compute/kernels/scalar_cast_dictionary.cc"
        "${LIBRARY_DIR}/compute/kernels/scalar_cast_internal.cc"
        "${LIBRARY_DIR}/compute/kernels/scalar_cast_nested.cc"
        "${LIBRARY_DIR}/compute/kernels/scalar_cast_numeric.cc"
        "${LIBRARY_DIR}/compute/kernels/scalar_cast_string.cc"
        "${LIBRARY_DIR}/compute/kernels/scalar_cast_temporal.cc"
        "${LIBRARY_DIR}/compute/kernels/scalar_compare.cc"
        "${LIBRARY_DIR}/compute/kernels/scalar_nested.cc"
        "${LIBRARY_DIR}/compute/kernels/scalar_set_lookup.cc"
        "${LIBRARY_DIR}/compute/kernels/scalar_string.cc"
        "${LIBRARY_DIR}/compute/kernels/scalar_temporal_binary.cc"
        "${LIBRARY_DIR}/compute/kernels/scalar_temporal_unary.cc"
        "${LIBRARY_DIR}/compute/kernels/scalar_validity.cc"
        "${LIBRARY_DIR}/compute/kernels/scalar_if_else.cc"
        "${LIBRARY_DIR}/compute/kernels/util_internal.cc"
        "${LIBRARY_DIR}/compute/kernels/vector_array_sort.cc"
        "${LIBRARY_DIR}/compute/kernels/vector_hash.cc"
        "${LIBRARY_DIR}/compute/kernels/vector_nested.cc"
        "${LIBRARY_DIR}/compute/kernels/vector_replace.cc"
        "${LIBRARY_DIR}/compute/kernels/vector_selection.cc"
        "${LIBRARY_DIR}/compute/kernels/vector_sort.cc"
        "${LIBRARY_DIR}/compute/kernels/row_encoder.cc"
        "${LIBRARY_DIR}/compute/exec/union_node.cc"
        "${LIBRARY_DIR}/compute/exec/key_hash.cc"
        "${LIBRARY_DIR}/compute/exec/key_map.cc"
        "${LIBRARY_DIR}/compute/exec/key_compare.cc"
        "${LIBRARY_DIR}/compute/exec/key_encode.cc"
        "${LIBRARY_DIR}/compute/exec/util.cc"
        "${LIBRARY_DIR}/compute/exec/hash_join_dict.cc"
        "${LIBRARY_DIR}/compute/exec/hash_join.cc"
        "${LIBRARY_DIR}/compute/exec/hash_join_node.cc"
        "${LIBRARY_DIR}/compute/exec/task_util.cc"

        "${LIBRARY_DIR}/ipc/dictionary.cc"
        "${LIBRARY_DIR}/ipc/feather.cc"
        "${LIBRARY_DIR}/ipc/message.cc"
        "${LIBRARY_DIR}/ipc/metadata_internal.cc"
        "${LIBRARY_DIR}/ipc/options.cc"
        "${LIBRARY_DIR}/ipc/reader.cc"
        "${LIBRARY_DIR}/ipc/writer.cc"

        ${ORC_SRCS}
        )

if (SNAPPY_INCLUDE_DIR AND SNAPPY_LIBRARY)
    set(ARROW_WITH_SNAPPY 1)
endif ()

if (ZLIB_INCLUDE_DIR AND ZLIB_LIBRARIES)
    set(ARROW_WITH_ZLIB 1)
endif ()

if (ZSTD_INCLUDE_DIR AND ZSTD_LIBRARY)
    set(ARROW_WITH_ZSTD 1)
endif ()

add_definitions(-DARROW_WITH_LZ4)
SET(ARROW_SRCS "${LIBRARY_DIR}/util/compression_lz4.cc" ${ARROW_SRCS})

if (ARROW_WITH_SNAPPY)
    add_definitions(-DARROW_WITH_SNAPPY)
    SET(ARROW_SRCS "${LIBRARY_DIR}/util/compression_snappy.cc" ${ARROW_SRCS})
endif ()

if (ARROW_WITH_ZLIB)
    add_definitions(-DARROW_WITH_ZLIB)
    SET(ARROW_SRCS "${LIBRARY_DIR}/util/compression_zlib.cc" ${ARROW_SRCS})
endif ()

if (ARROW_WITH_ZSTD)
    add_definitions(-DARROW_WITH_ZSTD)
    SET(ARROW_SRCS "${LIBRARY_DIR}/util/compression_zstd.cc" ${ARROW_SRCS})
endif ()


add_library(${ARROW_LIBRARY} ${ARROW_SRCS})

# Arrow dependencies
add_dependencies(${ARROW_LIBRARY} ${FLATBUFFERS_LIBRARY})

target_link_libraries(${ARROW_LIBRARY} PRIVATE ${FLATBUFFERS_LIBRARY} boost::filesystem)

if (USE_INTERNAL_PROTOBUF_LIBRARY)
    add_dependencies(${ARROW_LIBRARY} protoc)
endif ()

target_include_directories(${ARROW_LIBRARY} SYSTEM PUBLIC "${ClickHouse_SOURCE_DIR}/contrib/arrow/cpp/src")
target_include_directories(${ARROW_LIBRARY} SYSTEM PUBLIC "${CMAKE_CURRENT_BINARY_DIR}/cpp/src")
target_link_libraries(${ARROW_LIBRARY} PRIVATE ${DOUBLE_CONVERSION_LIBRARIES} ${Protobuf_LIBRARY})
target_link_libraries(${ARROW_LIBRARY} PRIVATE lz4)
if (ARROW_WITH_SNAPPY)
    target_link_libraries(${ARROW_LIBRARY} PRIVATE ${SNAPPY_LIBRARY})
endif ()
if (ARROW_WITH_ZLIB)
    target_link_libraries(${ARROW_LIBRARY} PRIVATE ${ZLIB_LIBRARIES})
endif ()
if (ARROW_WITH_ZSTD)
    target_link_libraries(${ARROW_LIBRARY} PRIVATE ${ZSTD_LIBRARY})
    target_include_directories(${ARROW_LIBRARY} SYSTEM BEFORE PRIVATE ${ZLIB_INCLUDE_DIR})
endif ()

target_include_directories(${ARROW_LIBRARY} PRIVATE SYSTEM ${ORC_INCLUDE_DIR})
target_include_directories(${ARROW_LIBRARY} PRIVATE SYSTEM ${ORC_SOURCE_SRC_DIR})
target_include_directories(${ARROW_LIBRARY} PRIVATE SYSTEM ${ORC_SOURCE_WRAP_DIR})
target_include_directories(${ARROW_LIBRARY} PRIVATE SYSTEM ${GOOGLE_PROTOBUF_DIR})
target_include_directories(${ARROW_LIBRARY} PRIVATE SYSTEM ${ORC_BUILD_SRC_DIR})
target_include_directories(${ARROW_LIBRARY} PRIVATE SYSTEM ${ORC_BUILD_INCLUDE_DIR})
target_include_directories(${ARROW_LIBRARY} PRIVATE SYSTEM ${ORC_ADDITION_SOURCE_DIR})
target_include_directories(${ARROW_LIBRARY} PRIVATE SYSTEM ${ARROW_SRC_DIR})
target_include_directories(${ARROW_LIBRARY} PRIVATE SYSTEM ${FLATBUFFERS_INCLUDE_DIR})
target_include_directories(${ARROW_LIBRARY} PRIVATE SYSTEM ${HDFS_INCLUDE_DIR})

# === parquet

set(LIBRARY_DIR "${ClickHouse_SOURCE_DIR}/contrib/arrow/cpp/src/parquet")
set(GEN_LIBRARY_DIR "${ClickHouse_SOURCE_DIR}/contrib/arrow/cpp/src/generated")
# arrow/cpp/src/parquet/CMakeLists.txt
set(PARQUET_SRCS
        "${LIBRARY_DIR}/arrow/path_internal.cc"
        "${LIBRARY_DIR}/arrow/reader.cc"
        "${LIBRARY_DIR}/arrow/reader_internal.cc"
        "${LIBRARY_DIR}/arrow/schema.cc"
        "${LIBRARY_DIR}/arrow/schema_internal.cc"
        "${LIBRARY_DIR}/arrow/writer.cc"
        "${LIBRARY_DIR}/bloom_filter.cc"
        "${LIBRARY_DIR}/column_reader.cc"
        "${LIBRARY_DIR}/column_scanner.cc"
        "${LIBRARY_DIR}/column_writer.cc"
        "${LIBRARY_DIR}/encoding.cc"
        "${LIBRARY_DIR}/encryption/encryption.cc"
        "${LIBRARY_DIR}/encryption/encryption_internal.cc"
        "${LIBRARY_DIR}/encryption/internal_file_decryptor.cc"
        "${LIBRARY_DIR}/encryption/internal_file_encryptor.cc"
        "${LIBRARY_DIR}/exception.cc"
        "${LIBRARY_DIR}/file_reader.cc"
        "${LIBRARY_DIR}/file_writer.cc"
        "${LIBRARY_DIR}/level_conversion.cc"
        "${LIBRARY_DIR}/level_comparison.cc"
        "${LIBRARY_DIR}/metadata.cc"
        "${LIBRARY_DIR}/murmur3.cc"
        "${LIBRARY_DIR}/platform.cc"
        "${LIBRARY_DIR}/printer.cc"
        "${LIBRARY_DIR}/properties.cc"
        "${LIBRARY_DIR}/schema.cc"
        "${LIBRARY_DIR}/statistics.cc"
        "${LIBRARY_DIR}/stream_reader.cc"
        "${LIBRARY_DIR}/stream_writer.cc"
        "${LIBRARY_DIR}/types.cc"

        "${GEN_LIBRARY_DIR}/parquet_constants.cpp"
        "${GEN_LIBRARY_DIR}/parquet_types.cpp"
        )
#list(TRANSFORM PARQUET_SRCS PREPEND "${LIBRARY_DIR}/") # cmake 3.12
add_library(${PARQUET_LIBRARY} ${PARQUET_SRCS})
target_include_directories(${PARQUET_LIBRARY} SYSTEM PUBLIC "${ClickHouse_SOURCE_DIR}/contrib/arrow/cpp/src" "${CMAKE_CURRENT_SOURCE_DIR}/cpp/src" PRIVATE ${OPENSSL_INCLUDE_DIR})
# include("${ClickHouse_SOURCE_DIR}/contrib/thrift/build/cmake/ConfigureChecks.cmake") # makes config.h

set (HAVE_ARPA_INET_H 1)
set (HAVE_FCNTL_H 1)
set (HAVE_GETOPT_H 1)
set (HAVE_INTTYPES_H 1)
set (HAVE_NETDB_H 1)
set (HAVE_NETINET_IN_H 1)
set (HAVE_SIGNAL_H 1)
set (HAVE_STDINT_H 1)
set (HAVE_UNISTD_H 1)
set (HAVE_PTHREAD_H 1)
set (HAVE_SYS_IOCTL_H 1)
set (HAVE_SYS_PARAM_H 1)
set (HAVE_SYS_RESOURCE_H 1)
set (HAVE_SYS_SOCKET_H 1)
set (HAVE_SYS_STAT_H 1)
set (HAVE_SYS_TIME_H 1)
set (HAVE_SYS_UN_H 1)
set (HAVE_POLL_H 1)
set (HAVE_SYS_POLL_H 1)
set (HAVE_SYS_SELECT_H 1)
set (HAVE_SCHED_H 1)
set (HAVE_STRING_H 1)
set (HAVE_STRINGS_H 1)
set (HAVE_GETHOSTBYNAME 1)
set (HAVE_STRERROR_R 1)
set (HAVE_SCHED_GET_PRIORITY_MAX 1)
set (HAVE_SCHED_GET_PRIORITY_MIN 1)

if (OS_LINUX AND NOT USE_MUSL)
    set (STRERROR_R_CHAR_P 1)
endif ()

#set(PACKAGE ${PACKAGE_NAME})
#set(PACKAGE_STRING "${PACKAGE_NAME} ${PACKAGE_VERSION}")
#set(VERSION ${thrift_VERSION})

# generate a config.h file
configure_file("${CMAKE_CURRENT_SOURCE_DIR}/build/cmake/config.h.in" "${CMAKE_CURRENT_BINARY_DIR}/thrift/config.h")

include_directories("${CMAKE_CURRENT_BINARY_DIR}")


target_link_libraries(${PARQUET_LIBRARY} PUBLIC ${ARROW_LIBRARY} PRIVATE ${THRIFT_LIBRARY} boost::headers_only boost::regex ${OPENSSL_LIBRARIES})

if (SANITIZE STREQUAL "undefined")
    target_compile_options(${PARQUET_LIBRARY} PRIVATE -fno-sanitize=undefined)
    target_compile_options(${ARROW_LIBRARY} PRIVATE -fno-sanitize=undefined)
endif ()

# === tools

set(TOOLS_DIR "${ClickHouse_SOURCE_DIR}/contrib/arrow/cpp/tools/parquet")
set(PARQUET_TOOLS parquet_dump_schema parquet_reader parquet_scan)
foreach (TOOL ${PARQUET_TOOLS})
    add_executable(${TOOL} "${TOOLS_DIR}/${TOOL}.cc")
    target_link_libraries(${TOOL} PRIVATE ${PARQUET_LIBRARY})
endforeach ()<|MERGE_RESOLUTION|>--- conflicted
+++ resolved
@@ -1,7 +1,5 @@
 set (CMAKE_CXX_STANDARD 17)
 
-<<<<<<< HEAD
-=======
 set(ARROW_VERSION "6.0.1")
 string(REGEX MATCH "^[0-9]+\\.[0-9]+\\.[0-9]+" ARROW_BASE_VERSION "${ARROW_VERSION}")
 
@@ -18,55 +16,6 @@
     math(EXPR ARROW_SO_VERSION "${ARROW_VERSION_MAJOR} * 100 + ${ARROW_VERSION_MINOR}")
     set(ARROW_FULL_SO_VERSION "${ARROW_SO_VERSION}.${ARROW_VERSION_PATCH}.0")
 endif()
-
-# === thrift
-
-set(LIBRARY_DIR "${ClickHouse_SOURCE_DIR}/contrib/thrift/lib/cpp")
-# contrib/thrift/lib/cpp/CMakeLists.txt
-set(thriftcpp_SOURCES
-        "${LIBRARY_DIR}/src/thrift/TApplicationException.cpp"
-        "${LIBRARY_DIR}/src/thrift/TOutput.cpp"
-        "${LIBRARY_DIR}/src/thrift/async/TAsyncChannel.cpp"
-        "${LIBRARY_DIR}/src/thrift/async/TAsyncProtocolProcessor.cpp"
-        "${LIBRARY_DIR}/src/thrift/async/TConcurrentClientSyncInfo.h"
-        "${LIBRARY_DIR}/src/thrift/async/TConcurrentClientSyncInfo.cpp"
-        "${LIBRARY_DIR}/src/thrift/concurrency/ThreadManager.cpp"
-        "${LIBRARY_DIR}/src/thrift/concurrency/TimerManager.cpp"
-        "${LIBRARY_DIR}/src/thrift/concurrency/Util.cpp"
-        "${LIBRARY_DIR}/src/thrift/processor/PeekProcessor.cpp"
-        "${LIBRARY_DIR}/src/thrift/protocol/TBase64Utils.cpp"
-        "${LIBRARY_DIR}/src/thrift/protocol/TDebugProtocol.cpp"
-        "${LIBRARY_DIR}/src/thrift/protocol/TJSONProtocol.cpp"
-        "${LIBRARY_DIR}/src/thrift/protocol/TMultiplexedProtocol.cpp"
-        "${LIBRARY_DIR}/src/thrift/protocol/TProtocol.cpp"
-        "${LIBRARY_DIR}/src/thrift/transport/TTransportException.cpp"
-        "${LIBRARY_DIR}/src/thrift/transport/TFDTransport.cpp"
-        "${LIBRARY_DIR}/src/thrift/transport/TSimpleFileTransport.cpp"
-        "${LIBRARY_DIR}/src/thrift/transport/THttpTransport.cpp"
-        "${LIBRARY_DIR}/src/thrift/transport/THttpClient.cpp"
-        "${LIBRARY_DIR}/src/thrift/transport/THttpServer.cpp"
-        "${LIBRARY_DIR}/src/thrift/transport/TSocket.cpp"
-        "${LIBRARY_DIR}/src/thrift/transport/TSocketPool.cpp"
-        "${LIBRARY_DIR}/src/thrift/transport/TServerSocket.cpp"
-        "${LIBRARY_DIR}/src/thrift/transport/TTransportUtils.cpp"
-        "${LIBRARY_DIR}/src/thrift/transport/TBufferTransports.cpp"
-        "${LIBRARY_DIR}/src/thrift/server/TConnectedClient.cpp"
-        "${LIBRARY_DIR}/src/thrift/server/TServerFramework.cpp"
-        "${LIBRARY_DIR}/src/thrift/server/TSimpleServer.cpp"
-        "${LIBRARY_DIR}/src/thrift/server/TThreadPoolServer.cpp"
-        "${LIBRARY_DIR}/src/thrift/server/TThreadedServer.cpp"
-        )
-set(thriftcpp_threads_SOURCES
-        "${LIBRARY_DIR}/src/thrift/concurrency/ThreadFactory.cpp"
-        "${LIBRARY_DIR}/src/thrift/concurrency/Thread.cpp"
-        "${LIBRARY_DIR}/src/thrift/concurrency/Monitor.cpp"
-        "${LIBRARY_DIR}/src/thrift/concurrency/Mutex.cpp"
-        )
-add_library(${THRIFT_LIBRARY} ${thriftcpp_SOURCES} ${thriftcpp_threads_SOURCES})
-set_target_properties(${THRIFT_LIBRARY} PROPERTIES CXX_STANDARD 14) # REMOVE after https://github.com/apache/thrift/pull/1641
-target_include_directories(${THRIFT_LIBRARY} SYSTEM PUBLIC "${ClickHouse_SOURCE_DIR}/contrib/thrift/lib/cpp/src")
-target_link_libraries (${THRIFT_LIBRARY} PRIVATE boost::headers_only)
->>>>>>> 454207a9
 
 
 # === orc
